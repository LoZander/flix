/*
 * Copyright 2015-2016 Ming-Ho Yee
 *
 * Licensed under the Apache License, Version 2.0 (the "License");
 * you may not use this file except in compliance with the License.
 * You may obtain a copy of the License at
 *
 *   http://www.apache.org/licenses/LICENSE-2.0
 *
 * Unless required by applicable law or agreed to in writing, software
 * distributed under the License is distributed on an "AS IS" BASIS,
 * WITHOUT WARRANTIES OR CONDITIONS OF ANY KIND, either express or implied.
 * See the License for the specific language governing permissions and
 * limitations under the License.
 */

package ca.uwaterloo.flix.language.phase

import java.nio.file.{Files, Paths}

import ca.uwaterloo.flix.api.Flix
import ca.uwaterloo.flix.language.{CompilationError, GenSym}
import ca.uwaterloo.flix.language.ast.ExecutableAst.{Definition, Expression}
import ca.uwaterloo.flix.language.ast.{ExecutableAst, Symbol, Type}
import ca.uwaterloo.flix.runtime.Value
import ca.uwaterloo.flix.util.{Evaluation, InternalCompilerException}
import ca.uwaterloo.flix.util.Validation
import ca.uwaterloo.flix.util.Validation._

object LoadBytecode extends Phase[ExecutableAst.Root, ExecutableAst.Root] {

  private class Loader extends ClassLoader {
    def apply(name: String, bytes: Array[Byte]): Class[_] = defineClass(name, bytes, 0, bytes.length)

    def apply(prefix: List[String], bytes: Array[Byte]): Class[_] = apply(prefix.mkString("."), bytes)
  }

  /**
    * Generate bytecode, load the class, and attach references to compiled methods in the AST.
    * There are a number of steps we take before and after the actual code generation.
    *
    * 1. Group constants and transform non-functions.
    * We group all constants by their prefixes to determine which methods are compiled into which classes. Also, we
    * transform all non-function constants into 0-arg functions, since codegen only compiles methods.
    * Example 1: given a root with constants A.B.C/f, A.B/g, A.B.C/h, we want to generate two classes, A.B.C
    * (containing methods f and h) and A.B (containing method g).
    * Example 2: (in pseudocode) the constant `def x = UserError` is converted to `def x() = UserError`.
    *
    * 2. Create a declarations map of names to types.
    * We need to know the type of function f in order to generate code that calls f.
    *
    * 3. Generate functional interfaces.
    * Our implementation of closures requires the lambda function to be called through an interface (which is
    * annotated with @FunctionalInterface). Instead of using functional interfaces provided by Java or Scala (which
    * are too specific or too general), we create our own.
    * In this step, we generate names for the functional interfaces, placing each interface in the package
    *    ca.uwaterloo.flix.runtime. We iterate over the entire AST to determine which function types are used in
    * MkClosureRef, remove duplicate types, and then generate names. We want the type of MkClosureRef, which is the
    * type of the closure, not the type of the lambda, since its underlying implementation method will have its
    * argument list modified for capture variables.
    * Note that this includes synthetic functions that were lambda lifted, as well as user-defined functions being
    * passed around as closures.
    * Finally, we generate bytecode for each name. We keep the types and names in an interfaces map, so that given
    * a closure's signature, we can lookup the functional interface it's called through.
    *
    * 4. Extract declared enums
    * At this stage we traverse the definitions to extract all enum types. We can't use root.enums since the type
    * of enum's field is not available there.
    *
    * 5. Create tag interface.
    * At this step we generate an interface which declare a single method `getTag()` which returns an string
    * containing the tag that each enum object represents. Every enum will implement this interface
    *
    * 6. Create an interface for each enum type.
    * We generate an interface for each enum type and each enum case will implement this interface. This interface
    * does not contain any method and it extends Tag interface
    *
    * 7. Create a class for each enum case.
    * A class will be generated for each enum case.
    * This class contains `tag` and `value` as its fields.
    * It also includes implementations of methods such as `getTag()` which returns a String containing value of `tag`,
    * `getValue()` which returns `value`, `hashCode()` which returns an Int containing hashCode of the case,
    * `toString()` which returns a String of representation of the case and `equals(o: Object)` which returns `true`
    * if the `o` is of type of enum case and the underlying value of both o and `this` is equal.
    * This class implements the enum interface of its type
    *
    * 8. Generate and load bytecode.
    * As of this step, we have grouped the constants into separate classes, transformed non-functions into 0-arg
    * functions, collected all the declarations in a map, and created and loaded functional interfaces and collected
    * them in a map.
    * Now, for each class, we generate and load the bytecode. We also initialize the static Flix field to point to
    * `this`.
    *
    * 8. Load the methods.
    * For each constant, we use reflection to get the corresponding java.lang.reflect.Method object.
    * This is actually a bit tricky. We need the rewritten lambda types (non-functions -> 0-arg functions, free
    * variables eliminated) to perform the reflection lookup, so we iterate over constantsMap. However, we want to
    * mutate the original constant from root.constants, not the one in constantsMap (which will get GC'd).
    */
  def run(root: ExecutableAst.Root)(implicit flix: Flix): Validation[ExecutableAst.Root, CompilationError] = {
    implicit val _ = flix.genSym
    val fixedPrefix = List("ca", "waterloo", "flix", "enums")

    val t = System.nanoTime()

    if (flix.options.evaluation == Evaluation.Interpreted) {
      return root.toSuccess
    }

    // Create a new classloader for each root we compile.
    val loader = new Loader()

    // 1. Group constants and transform non-functions.
    val constantsMap: Map[List[String], List[Definition.Constant]] = root.definitions.values.map { f =>
      f.tpe match {
        case Type.Apply(Type.Arrow(l), _) => f
        case t => f.copy(tpe = Type.mkArrow(List(), t))
      }
    }.toList.groupBy(_.sym.prefix)
    // TODO: Here we filter laws, since the backend does not support existentials/universals, but could we fix that?
    val constantsList: List[Definition.Constant] = constantsMap.values.flatten.toList.filterNot(_.ann.isLaw)

    // 2. Create the declarations map.
    val declarations: Map[Symbol.DefnSym, Type] = constantsList.map(f => f.sym -> f.tpe).toMap

    // 3. Generate functional interfaces.
    val interfaces: Map[Type, List[String]] = generateInterfaceNames(constantsList)
    val loadedInterfaces: Map[Type, Class[_]] = interfaces.map { case (tpe, prefix) =>
      // Use a temporary context with no functions, because the codegen needs the map of interfaces.
      val bytecode = Codegen.compileFunctionalInterface(CodegenHelper.Context(prefix, Nil, declarations,
        interfaces, Map.empty, Map.empty))(tpe)
      if (flix.options.debug) {
        dump(prefix, bytecode)
      }
      tpe -> loader(prefix, bytecode)
    }.toMap // Despite IDE highlighting, this is actually necessary.


    // 4. Extract declared enums.
    val declaredEnums: Map[Type, Set[(String, Type)]] = root.definitions.values
      .flatMap(x => findEnums(x.exp)).groupBy(x => x._1)
      .mapValues(x => x.map(y => y._2).toSet)

    // 5. Create the tag interface
    val tagInterface : Class[_] = {
      val name = fixedPrefix :+ "TagInterface"
      val bytecode = Enumgen.compileTagInterface(name)
      if (flix.options.debug) {
        dump(name, bytecode)
      }
      loader(name, bytecode)
    }

    // 6. Create an interface for each enum type
    val enumInterfaces : Map[Type, Class[_]] = declaredEnums.map{ case (tpe, _) =>
      // Get the enum symbol from the type
      val sym = tpe match {
        case Type.Apply(Type.Enum(s,_), _) => s
        case Type.Enum(s, _) => s
        case _ => throw InternalCompilerException(s"Unexpected type: `$tpe'.")
      }

      // Path to the class
      val prefix : List[String] = fixedPrefix ++ sym.namespace ++ typeToUniquePath(tpe)
      // Full name
      val fullName : List[String] = prefix ++ List("EnumInterface")
      val bytecode = Enumgen.compileEnumInterface(fullName, tagInterface)
      val enumInterface = loader(fullName, bytecode)

      if (flix.options.debug) {
        dump(fullName, bytecode)
      }
      tpe -> enumInterface
    }.toMap

    // 7. Create a class for each enum case.
    val loadedEnums : Map[Symbol.EnumSym, (Class[_], Map[String, Class[_]])]  = declaredEnums.map{ case (tpe, cases) =>
      //Get the enum symbol from the type
      val sym = tpe match {
        case Type.Apply(Type.Enum(s, _), _) => s
        case Type.Enum(s, _) => s
        case _ => throw InternalCompilerException(s"Unexpected type: `$tpe'.")
      }

      // Path to the class
      val prefix : List[String] = fixedPrefix ++ sym.namespace ++ typeToUniquePath(tpe)

      // Create a class for each enum case
      val classes : Map[String, Class[_]] = cases.map{ case (enumSubCase, fieldType) =>
        val bytecode = Enumgen.compileEnumClass(prefix :+ enumSubCase, enumInterfaces(tpe),
          CodegenHelper.descriptor(fieldType, interfaces, enumInterfaces, false))
        if (flix.options.debug) {
          dump(prefix :+ enumSubCase, bytecode)
        }
        enumSubCase -> loader(prefix :+ enumSubCase, bytecode)
      }.toMap
      sym -> (enumInterfaces(tpe), classes)
    }.toMap


    // 8. Generate and load bytecode.
    val loadedClasses: Map[List[String], Class[_]] = constantsMap.map { case (prefix, consts) =>
      val bytecode = Codegen.compile(CodegenHelper.Context(prefix, consts, declarations, interfaces, enumInterfaces, loadedEnums),
        flix.options)
      if (flix.options.debug) {
        dump(prefix, bytecode)
      }
      val clazz = loader(prefix, bytecode)
      // Set the flixObject field.
      clazz.getField(Codegen.flixObject).set(null, flix)
      prefix -> clazz
    }.toMap // Despite IDE highlighting, this is actually necessary.

    // 9. Load the methods.
    // TODO: Here we filter laws, since the backend does not support existentials/universals, but could we fix that?
    for ((prefix, consts) <- constantsMap; const <- consts; if !const.ann.isLaw) {
      val Type.Apply(Type.Arrow(l), ts) = const.tpe
      val targs = ts.take(l - 1)

      val clazz = loadedClasses(prefix)
      val argTpes = targs.map(t => toJavaClass(t, loadedInterfaces))
      // Note: Update the original constant in root.constants, not the temporary one in constantsMap!
      root.definitions(const.sym).method = clazz.getMethod(const.sym.suffix, argTpes: _*)
    }

    val e = System.nanoTime() - t
    root.copy(time = root.time.copy(codeGen = e)).toSuccess
  }

  private def dump(path: String, code: Array[Byte]): Unit = Files.write(Paths.get(path), code)

  private def dump(prefix: List[String], code: Array[Byte]): Unit = dump(prefix.mkString("", "$", ".class"), code)

  /**
    * Convert a Flix type `tpe` into a representation of a Java type, i.e. an instance of `Class[_]`.
    * Used for reflection. Note that this method depends on the generated and loaded functional interfaces.
    */
  private def toJavaClass(tpe: Type, interfaces: Map[Type, Class[_]]): Class[_] = tpe match {
    case Type.Var(id, kind) => classOf[java.lang.Object] // TODO: Assumes that generics are boxed.
    case Type.Unit => Value.Unit.getClass
    case Type.Bool => classOf[Boolean]
    case Type.Char => classOf[Char]
    case Type.Float32 => classOf[Float]
    case Type.Float64 => classOf[Double]
    case Type.Int8 => classOf[Byte]
    case Type.Int16 => classOf[Short]
    case Type.Int32 => classOf[Int]
    case Type.Int64 => classOf[Long]
    case Type.BigInt => classOf[java.math.BigInteger]
    case Type.Str => classOf[java.lang.String]
    case Type.Native => classOf[java.lang.Object]
    case Type.Enum(_, _) | Type.Apply(Type.Enum(_, _), _) => classOf[Value.Tag]
    case Type.Apply(Type.FTuple(l), _) => classOf[Array[Object]]
    case Type.Apply(Type.Arrow(l), _) => interfaces(tpe)
    case _ => throw InternalCompilerException(s"Unexpected type: `$tpe'.")
  }

  /**
    * Generates all the names of the functional interfaces used in the Flix program.
    */
  private def generateInterfaceNames(consts: List[Definition.Constant])(implicit genSym: GenSym): Map[Type, List[String]] = {
    def visit(e: Expression): Set[Type] = e match {
      case Expression.Unit => Set.empty
      case Expression.True => Set.empty
      case Expression.False => Set.empty
      case Expression.Char(lit) => Set.empty
      case Expression.Float32(lit) => Set.empty
      case Expression.Float64(lit) => Set.empty
      case Expression.Int8(lit) => Set.empty
      case Expression.Int16(lit) => Set.empty
      case Expression.Int32(lit) => Set.empty
      case Expression.Int64(lit) => Set.empty
      case Expression.BigInt(lit) => Set.empty
      case Expression.Str(lit) => Set.empty
      case Expression.LoadBool(n, o) => Set.empty
      case Expression.LoadInt8(b, o) => Set.empty
      case Expression.LoadInt16(b, o) => Set.empty
      case Expression.LoadInt32(b, o) => Set.empty
      case Expression.StoreBool(b, o, v) => Set.empty
      case Expression.StoreInt8(b, o, v) => Set.empty
      case Expression.StoreInt16(b, o, v) => Set.empty
      case Expression.StoreInt32(b, o, v) => Set.empty
      case Expression.Var(sym, tpe, loc) => Set.empty
      case Expression.Ref(name, tpe, loc) => Set.empty
      case Expression.MkClosureRef(ref, freeVars, tpe, loc) => Set(tpe)
      case Expression.ApplyRef(name, args, tpe, loc) => args.flatMap(visit).toSet
      case Expression.ApplyTail(name, formals, actuals, tpe, loc) => actuals.flatMap(visit).toSet
      case Expression.ApplyHook(hook, args, tpe, loc) => args.flatMap(visit).toSet
      case Expression.ApplyClosure(exp, args, tpe, loc) => visit(exp) ++ args.flatMap(visit)
      case Expression.Unary(op, exp, tpe, loc) => visit(exp)
      case Expression.Binary(op, exp1, exp2, tpe, loc) => visit(exp1) ++ visit(exp2)
      case Expression.IfThenElse(exp1, exp2, exp3, tpe, loc) => visit(exp1) ++ visit(exp2) ++ visit(exp3)
      case Expression.Let(sym, exp1, exp2, tpe, loc) => visit(exp1) ++ visit(exp2)
<<<<<<< HEAD
      case Expression.Is(sym, tag, exp, loc) => {
        visit(exp)
      }
      case Expression.Tag(enum, tag, exp, tpe, loc) => {
        visit(exp)
      }
      case Expression.Untag(sym, tag, exp, tpe, loc) => {
        visit(exp)
      }
=======
      case Expression.LetRec(sym, exp1, exp2, tpe, loc) => visit(exp1) ++ visit(exp2)
      case Expression.Is(sym, tag, exp, loc) => visit(exp)
      case Expression.Tag(enum, tag, exp, tpe, loc) => visit(exp)
      case Expression.Untag(sym, tag, exp, tpe, loc) => visit(exp)
>>>>>>> 38f5077f
      case Expression.Index(base, offset, tpe, loc) => visit(base)
      case Expression.Tuple(elms, tpe, loc) => elms.flatMap(visit).toSet
      case Expression.Reference(exp, tpe, loc) => ??? // TODO
      case Expression.Dereference(exp, tpe, loc) => ??? // TODO
      case Expression.Assignment(exp1, exp2, tpe, loc) => ??? // TODO
      case Expression.Existential(params, exp, loc) =>
        ???
      case Expression.Universal(params, exp, loc) =>
        ???
      case Expression.NativeConstructor(constructor, args, tpe, loc) => args.flatMap(visit).toSet
      case Expression.NativeField(field, tpe, loc) => Set.empty
      case Expression.NativeMethod(method, args, tpe, loc) => args.flatMap(visit).toSet
      case Expression.UserError(tpe, loc) => Set.empty
      case Expression.MatchError(tpe, loc) => Set.empty
      case Expression.SwitchError(tpe, loc) => Set.empty
    }

    val types = consts.flatMap(x => visit(x.exp)).toSet
    types.map { t =>
      val name = Symbol.freshVarSym("FnItf").toString
      val prefix = List("ca", "uwaterloo", "flix", "runtime", name)
      t -> prefix
    }.toMap
  }

  /**
    * Find enums from the given expression
    * @param e expression
    * @return
    */
  def findEnums(e: Expression): List[(Type, (String, Type))] = e match {
    case Expression.Unit => Nil
    case Expression.True => Nil
    case Expression.False => Nil
    case Expression.Char(lit) => Nil
    case Expression.Float32(lit) => Nil
    case Expression.Float64(lit) => Nil
    case Expression.Int8(lit) => Nil
    case Expression.Int16(lit) => Nil
    case Expression.Int32(lit) => Nil
    case Expression.Int64(lit) => Nil
    case Expression.BigInt(lit) => Nil
    case Expression.Str(lit) => Nil
    case Expression.LoadBool(n, o) => Nil
    case Expression.LoadInt8(b, o) => Nil
    case Expression.LoadInt16(b, o) => Nil
    case Expression.LoadInt32(b, o) => Nil
    case Expression.StoreBool(b, o, v) => Nil
    case Expression.StoreInt8(b, o, v) => Nil
    case Expression.StoreInt16(b, o, v) => Nil
    case Expression.StoreInt32(b, o, v) => Nil
    case Expression.Var(sym, tpe, loc) => Nil
    case Expression.Ref(name, tpe, loc) => Nil
    case Expression.MkClosureRef(ref, freeVars, tpe, loc) => Nil
    case Expression.ApplyRef(name, args, tpe, loc) => args.flatMap(findEnums)
    case Expression.ApplyTail(name, formals, actuals, tpe, loc) => actuals.flatMap(findEnums)
    case Expression.ApplyHook(hook, args, tpe, loc) => args.flatMap(findEnums)
    case Expression.ApplyClosure(exp, args, tpe, loc) => findEnums(exp) ++ args.flatMap(findEnums)
    case Expression.Unary(op, exp, tpe, loc) => findEnums(exp)
    case Expression.Binary(op, exp1, exp2, tpe, loc) => findEnums(exp1) ++ findEnums(exp2)
    case Expression.IfThenElse(exp1, exp2, exp3, tpe, loc) => findEnums(exp1) ++ findEnums(exp2) ++ findEnums(exp3)
    case Expression.Let(sym, exp1, exp2, tpe, loc) => findEnums(exp1) ++ findEnums(exp2)
    case Expression.Is(sym, tag, exp, loc) => Nil
    case Expression.Tag(enum, tag, exp, tpe, loc) => List((tpe, (tag, exp.tpe))) ++ findEnums(exp)
    case Expression.Untag(sym, tag, exp, tpe, loc)  => Nil
    case Expression.Index(base, offset, tpe, loc) => findEnums(base)
    case Expression.Tuple(elms, tpe, loc) => elms.flatMap(findEnums).toList
    case Expression.Existential(params, exp, loc) => findEnums(exp)
    case Expression.Universal(params, exp, loc) => findEnums(exp)
    case Expression.NativeConstructor(constructor, args, tpe, loc) => args.flatMap(findEnums)
    case Expression.NativeField(field, tpe, loc) => Nil
    case Expression.NativeMethod(method, args, tpe, loc) => args.flatMap(findEnums)
    case Expression.UserError(tpe, loc) => Nil
    case Expression.MatchError(tpe, loc) => Nil
    case Expression.SwitchError(tpe, loc) => Nil
  }

  /**
    * Type to a string wrapped in a list. This string doesn't contain prohibited characters of the type representation
    * @param tpe type
    * @return
    */
  private def typeToUniquePath(tpe: Type) : List[String] = {
    tpe.toString.filterNot {
      case '[' | ']' | ' ' | ',' | ')' | '(' => true
      case _ => false
    } :: Nil
  }
}<|MERGE_RESOLUTION|>--- conflicted
+++ resolved
@@ -291,22 +291,10 @@
       case Expression.Binary(op, exp1, exp2, tpe, loc) => visit(exp1) ++ visit(exp2)
       case Expression.IfThenElse(exp1, exp2, exp3, tpe, loc) => visit(exp1) ++ visit(exp2) ++ visit(exp3)
       case Expression.Let(sym, exp1, exp2, tpe, loc) => visit(exp1) ++ visit(exp2)
-<<<<<<< HEAD
-      case Expression.Is(sym, tag, exp, loc) => {
-        visit(exp)
-      }
-      case Expression.Tag(enum, tag, exp, tpe, loc) => {
-        visit(exp)
-      }
-      case Expression.Untag(sym, tag, exp, tpe, loc) => {
-        visit(exp)
-      }
-=======
       case Expression.LetRec(sym, exp1, exp2, tpe, loc) => visit(exp1) ++ visit(exp2)
       case Expression.Is(sym, tag, exp, loc) => visit(exp)
       case Expression.Tag(enum, tag, exp, tpe, loc) => visit(exp)
       case Expression.Untag(sym, tag, exp, tpe, loc) => visit(exp)
->>>>>>> 38f5077f
       case Expression.Index(base, offset, tpe, loc) => visit(base)
       case Expression.Tuple(elms, tpe, loc) => elms.flatMap(visit).toSet
       case Expression.Reference(exp, tpe, loc) => ??? // TODO
