/*
 * Copyright 2015-2016 Ming-Ho Yee
 *
 * Licensed under the Apache License, Version 2.0 (the "License");
 * you may not use this file except in compliance with the License.
 * You may obtain a copy of the License at
 *
 *   http://www.apache.org/licenses/LICENSE-2.0
 *
 * Unless required by applicable law or agreed to in writing, software
 * distributed under the License is distributed on an "AS IS" BASIS,
 * WITHOUT WARRANTIES OR CONDITIONS OF ANY KIND, either express or implied.
 * See the License for the specific language governing permissions and
 * limitations under the License.
 */

package ca.uwaterloo.flix.language.phase

import java.lang.reflect.Modifier

import ca.uwaterloo.flix.api._
import ca.uwaterloo.flix.language.ast.Ast.Hook
import ca.uwaterloo.flix.language.ast.ExecutableAst.{Definition, Expression, LoadExpression, StoreExpression}
import ca.uwaterloo.flix.language.ast.{Type, _}
import ca.uwaterloo.flix.util.{InternalCompilerException, Options}
import org.objectweb.asm
import org.objectweb.asm.Opcodes._
import org.objectweb.asm.util.CheckClassAdapter
import org.objectweb.asm.{Type => _, _}

import scala.language.existentials

object Codegen {
  import CodegenHelper._
  // This constant is used in LoadBytecode, so we can't put it in the private Constants object.
  val flixObject = "flixObject"

  /*
   * Compile an interface with a single abstract method `apply` whose signature matches the given type. Furthermore, we
   * annotate the interface with @FunctionalInterface.
   */
  def compileFunctionalInterface(ctx: Context)(tpe: Type): Array[Byte] = {
    val visitor = new ClassWriter(0)
    visitor.visit(V1_8, ACC_PUBLIC + ACC_ABSTRACT + ACC_INTERFACE, decorate(ctx.prefix), null, asm.Type.getInternalName(Constants.objectClass), null)

    // Add annotation @java.lang.FunctionalInterface
    val av = visitor.visitAnnotation(asm.Type.getDescriptor(classOf[java.lang.FunctionalInterface]), true)
    av.visitEnd()

    val mv = visitor.visitMethod(ACC_PUBLIC + ACC_ABSTRACT, "apply", ctx.descriptor(tpe), null, null)
    mv.visitEnd()

    visitor.visitEnd()
    visitor.toByteArray
  }

  /*
   * Compile a JVM class for the current context. The context contains a list of definitions to compile, as well as the
   * JVM package/class to put the definitions in.
   *
   * Example: The Flix definition A.B.C/foo is compiled as the method foo in class C, within the package A.B.
   */
  def compile(ctx: Context, options: Options): Array[Byte] = {
    // Initialize the class writer.
    val classWriter = new ClassWriter(ClassWriter.COMPUTE_FRAMES)

    // Wrap the class writer in a CheckClassAdapter if compiler invariants are enabled.
    val visitor =
    if (options.invariants)
      new CheckClassAdapter(classWriter)
    else
      classWriter

    // Initialize the visitor to create a class.
    visitor.visit(V1_8, ACC_PUBLIC + ACC_SUPER, decorate(ctx.prefix), null, asm.Type.getInternalName(Constants.objectClass), null)

    compileStaticFlixField(ctx, visitor)
    compileConstructor(ctx, visitor)
    // TODO: Here we filter laws, since the backend does not support existentials/universals, but could we fix that?
    ctx.functions.filterNot(_.ann.isLaw).foreach(compileFunction(ctx, visitor))

    visitor.visitEnd()

    classWriter.toByteArray
  }

  /*
   * Create a static field for the Flix object, and generate the class initializer to initialize the field to null.
   */
  private def compileStaticFlixField(ctx: Context, visitor: ClassVisitor): Unit = {
    val fv = visitor.visitField(ACC_PUBLIC + ACC_STATIC, flixObject, asm.Type.getDescriptor(Constants.flixClass), null, null)
    fv.visitEnd()

    val mv = visitor.visitMethod(ACC_STATIC, "<clinit>", "()V", null, null)
    mv.visitCode()
    mv.visitInsn(ACONST_NULL)
    mv.visitFieldInsn(PUTSTATIC, decorate(ctx.prefix), flixObject, asm.Type.getDescriptor(Constants.flixClass))
    mv.visitInsn(RETURN)
    mv.visitMaxs(1, 0)
    mv.visitEnd()
  }

  /*
   * Generate the constructor. Takes a Context and an initialized ClassVisitor.
   */
  private def compileConstructor(ctx: Context, visitor: ClassVisitor): Unit = {
    val mv = visitor.visitMethod(ACC_PUBLIC, "<init>", "()V", null, null)
    val clazz = Constants.objectClass
    val ctor = clazz.getConstructor()
    mv.visitCode()
    mv.visitVarInsn(ALOAD, 0)
    // Call the super (java.lang.Object) constructor
    mv.visitMethodInsn(INVOKESPECIAL, asm.Type.getInternalName(clazz), "<init>", asm.Type.getConstructorDescriptor(ctor), false)
    mv.visitInsn(RETURN)
    mv.visitMaxs(1, 1)
    mv.visitEnd()
  }

  /*
   * Given a definition for a Flix function, generate bytecode. Takes a Context and an initialized ClassVisitor.
   */
  private def compileFunction(ctx: Context, visitor: ClassVisitor)(function: Definition.Constant): Unit = {
    val flags = if (function.isSynthetic) ACC_PUBLIC + ACC_STATIC + ACC_SYNTHETIC else ACC_PUBLIC + ACC_STATIC
    val mv = visitor.visitMethod(flags, function.sym.suffix, ctx.descriptor(function.tpe), null, null)
    mv.visitCode()

    val entryPoint = new Label()
    mv.visitLabel(entryPoint)

    compileExpression(ctx, mv, entryPoint)(function.exp)

    val tpe = function.tpe match {
      case Type.Apply(Type.Arrow(l), ts) => ts.last
      case _ => throw InternalCompilerException(s"Constant ${function.sym} should have been converted to a function.")
    }

    tpe match {
      case Type.Var(id, kind) =>  throw InternalCompilerException(s"Non-monomorphed type variable '$id in type '$tpe'.")
      case Type.Bool | Type.Char | Type.Int8 | Type.Int16 | Type.Int32 => mv.visitInsn(IRETURN)
      case Type.Int64 => mv.visitInsn(LRETURN)
      case Type.Float32 => mv.visitInsn(FRETURN)
      case Type.Float64 => mv.visitInsn(DRETURN)
      case Type.Unit | Type.BigInt | Type.Str | Type.Native | Type.Enum(_, _) | Type.Apply(Type.FTuple(_), _) | Type.Apply(Type.Arrow(_), _) |
           Type.Apply(_, _) => mv.visitInsn(ARETURN)
      case _ => throw InternalCompilerException(s"Unexpected type: `$tpe'.")
    }

    // Dummy large numbers (JVM limits) so the bytecode checker can run. Afterwards, the ASM library calculates the proper maxes.
    mv.visitMaxs(65535, 65535)
    mv.visitEnd()
  }

  private def compileExpression(ctx: Context, visitor: MethodVisitor, entryPoint: Label)(expr: Expression): Unit = expr match {
    case Expression.Unit =>
      val clazz = Constants.unitClass
      visitor.visitFieldInsn(GETSTATIC, asm.Type.getInternalName(clazz), "MODULE$", asm.Type.getDescriptor(clazz))
    case Expression.True => visitor.visitInsn(ICONST_1)
    case Expression.False => visitor.visitInsn(ICONST_0)
    case Expression.Char(c) => compileInt(visitor)(c)
    case Expression.Float32(f) => f match {
      case 0f => visitor.visitInsn(FCONST_0)
      case 1f => visitor.visitInsn(FCONST_1)
      case 2f => visitor.visitInsn(FCONST_2)
      case _ => visitor.visitLdcInsn(f)
    }
    case Expression.Float64(d) => d match {
      case 0d => visitor.visitInsn(DCONST_0)
      case 1d => visitor.visitInsn(DCONST_1)
      case _ => visitor.visitLdcInsn(d)
    }
    case Expression.Int8(b) => compileInt(visitor)(b)
    case Expression.Int16(s) => compileInt(visitor)(s)
    case Expression.Int32(i) => compileInt(visitor)(i)
    case Expression.Int64(l) => compileInt(visitor)(l, isLong = true)
    case Expression.BigInt(ii) =>
      // java.math.BigInteger(String) constructor
      val bigint = Constants.bigIntegerClass
      val ctor = bigint.getConstructor(Constants.stringClass)
      val name = asm.Type.getInternalName(bigint)

      visitor.visitTypeInsn(NEW, name)
      visitor.visitInsn(DUP)
      visitor.visitLdcInsn(ii.toString)
      visitor.visitMethodInsn(INVOKESPECIAL, name, "<init>", asm.Type.getConstructorDescriptor(ctor), false)
    case Expression.Str(s) => visitor.visitLdcInsn(s)

    case load: LoadExpression => compileLoadExpr(ctx, visitor, entryPoint)(load)
    case store: StoreExpression => compileStoreExpr(ctx, visitor, entryPoint)(store)

    case Expression.Var(sym, tpe, _) => tpe match {
      case Type.Var(id, kind) =>  throw InternalCompilerException(s"Non-monomorphed type variable '$id in type '$tpe'.")
      case Type.Bool | Type.Char | Type.Int8 | Type.Int16 | Type.Int32 => visitor.visitVarInsn(ILOAD, sym.getStackOffset)
      case Type.Int64 => visitor.visitVarInsn(LLOAD, sym.getStackOffset)
      case Type.Float32 => visitor.visitVarInsn(FLOAD, sym.getStackOffset)
      case Type.Float64 => visitor.visitVarInsn(DLOAD, sym.getStackOffset)
      case Type.Unit | Type.BigInt | Type.Str | Type.Native | Type.Enum(_, _) | Type.Apply(Type.Arrow(_), _) |
           Type.Apply(Type.Enum(_, _), _) => visitor.visitVarInsn(ALOAD, sym.getStackOffset)
      case _ if tpe.isTuple => visitor.visitVarInsn(ALOAD, sym.getStackOffset)
      case _ => throw InternalCompilerException(s"Unexpected type: `$tpe'.")
    }

    case Expression.Ref(name, _, _) =>
      // Reference to a top-level definition that isn't used in a MkClosureRef or ApplyRef, so it's a 0-arg function.
      val targetTpe = ctx.declarations(name)
      visitor.visitMethodInsn(INVOKESTATIC, decorate(name.prefix), name.suffix, ctx.descriptor(targetTpe), false)

    case Expression.MkClosureRef(ref, freeVars, tpe, loc) =>
      // We create a closure the same way Java 8 does. We use InvokeDynamic and the LambdaMetafactory. The idea is that
      // LambdaMetafactory creates a CallSite (linkage), and then the CallSite target is invoked (capture) to create a
      // function object. Later, at ApplyRef, the function object is called (invocation).
      //
      // For more information, see:
      // http://cr.openjdk.java.net/~briangoetz/lambda/lambda-translation.html
      // http://docs.oracle.com/javase/8/docs/api/java/lang/invoke/LambdaMetafactory.html

      // Load the capture values. We push them onto the stack, since they are the dynamic arguments of the InvokeDynamic
      // instruction (i.e. the arguments to the lambda object constructor).
      // We construct Expression.Var nodes and compile them as expected.
      for (f <- freeVars) {
        val v = Expression.Var(f.sym, f.tpe, loc)
        compileExpression(ctx, visitor, entryPoint)(v)
      }

      // The name of the method implemented by the lambda.
      val invokedName = "apply"

      // The type descriptor of the CallSite. Its arguments are the types of capture variables, and its return
      // type is the interface the lambda object implements (i.e. the type of the closure).
      val csTpe = Type.mkArrow(freeVars.toList.map(_.tpe), tpe)
      val invokedType = ctx.descriptor(csTpe)

      // The handle for the bootstrap method we pass to InvokeDynamic, which is
      // `java.lang.invoke.LambdaMetafactory.metafactory(...)`.
      val clazz = classOf[java.lang.invoke.LambdaMetafactory]
      val method = clazz.getMethods.filter(m => m.getName == "metafactory").head
      val bsmHandle = new Handle(H_INVOKESTATIC, asm.Type.getInternalName(clazz), method.getName, asm.Type.getMethodDescriptor(method))

      // The arguments array for the bootstrap method. Note that the JVM automatically provides the first three
      // arguments (caller, invokedName, invokedType). We need to explicitly provide the remaining three arguments:
      //
      //   samMethodType - Signature and return type of method implemented by the lambda object. Note that this is a
      //                   type, not a string. We convert the Flix type to a JVM method descriptor to an ASM type.
      //
      //   implMethod - Method handle describing the implementation method which should be called at invocation time.
      //
      //   instantiatedMethodType - Signature and return type that should be enforced dynamically at invocation time.
      //                            Can be a specialization of `samMethodType` due to type erasure, but it's the same in
      //                            our implementation because we don't use generics for lambdas (we compile specialized
      //                            versions of functional interfaces).
      //
      // Note that samMethodType and instantiatedMethodType take ASM types, and represent the type of the function
      // object, while implMethod takes a descriptor string and represents the implementation method's type (that is,
      // with the capture variables included in the arguments list).
      val samMethodType = asm.Type.getType(ctx.descriptor(tpe))
      val implMethod = new Handle(H_INVOKESTATIC, decorate(ref.sym.prefix), ref.sym.suffix, ctx.descriptor(ref.tpe))
      val instantiatedMethodType = asm.Type.getType(ctx.descriptor(tpe))
      val bsmArgs = Array(samMethodType, implMethod, instantiatedMethodType)

      // Finally, generate the InvokeDynamic instruction.
      visitor.visitInvokeDynamicInsn(invokedName, invokedType, bsmHandle, bsmArgs: _*)

    case Expression.ApplyRef(name, args, _, _) =>
      // We know what function we're calling, so we can look up its signature.
      val targetTpe = ctx.declarations(name)

      // Evaluate arguments left-to-right and push them onto the stack. Then make the call.
      args.foreach(compileExpression(ctx, visitor, entryPoint))
      visitor.visitMethodInsn(INVOKESTATIC, decorate(name.prefix), name.suffix, ctx.descriptor(targetTpe), false)

    case Expression.ApplyTail(name, formals, actuals, _, _) =>
      // Evaluate each argument and push the result on the stack.
      // Compute the stack height taken by the arguments based on their types.
      var globalOffset: Int = 0
      for (arg <- actuals) {
        // Evaluate the argument and push the result on the stack.
        compileExpression(ctx, visitor, entryPoint)(arg)

        // Update stack height used by the argument.
        arg.tpe match {
          case Type.Bool | Type.Char | Type.Int8 | Type.Int16 | Type.Int32 => globalOffset += 1
          case Type.Int64 => globalOffset += 2
          case Type.Float32 => globalOffset += 1
          case Type.Float64 => globalOffset += 2
          case Type.Unit | Type.BigInt | Type.Str | Type.Native | Type.Enum(_, _) | Type.Apply(_, _) => globalOffset += 1
          case tpe => throw InternalCompilerException(s"Unexpected type '$tpe'.")
        }
      }

      // Overwrite each local variable with the value on the stack.
      // The values are on the stack in reverse order, so we must iterate over the arguments in reverse order.
      var offset = globalOffset
      for (arg <- actuals.reverse) {
        // Overwrite the local variable with the value on the stack.
        arg.tpe match {
          case Type.Bool | Type.Char | Type.Int8 | Type.Int16 | Type.Int32 =>
            offset -= 1
            visitor.visitVarInsn(ISTORE, offset)
          case Type.Int64 =>
            offset -= 2
            visitor.visitVarInsn(LSTORE, offset)
          case Type.Float32 =>
            offset -= 1
            visitor.visitVarInsn(FSTORE, offset)
          case Type.Float64 =>
            offset -= 2
            visitor.visitVarInsn(DSTORE, offset)
          case Type.Unit | Type.BigInt | Type.Str | Type.Native | Type.Enum(_, _) | Type.Apply(_, _) =>
            offset -= 1
            visitor.visitVarInsn(ASTORE, offset)
          case _ => throw InternalCompilerException(s"Not yet implemented.") // TODO
        }
      }

      // Jump to the entry point of the method.
      visitor.visitJumpInsn(GOTO, entryPoint)

    case Expression.ApplyHook(hook, args, tpe, _) =>
      val (isSafe, name, elmsClass) = hook match {
        case _: Hook.Safe => (true, "invoke", classOf[IValue])
        case _: Hook.Unsafe => (false, "invokeUnsafe", Constants.objectClass)
      }
      val clazz = Constants.flixClass
      val method = clazz.getMethods.filter(m => m.getName == name).head

      // First we get the Flix object from the static field.
      visitor.visitFieldInsn(GETSTATIC, decorate(ctx.prefix), flixObject, asm.Type.getDescriptor(clazz))

      // Next we load the arguments for the invoke/invokeUnsafe virtual call, starting with the name of the hook.
      visitor.visitLdcInsn(hook.sym.toString)

      // Create the arguments array.
      compileInt(visitor)(args.length)
      visitor.visitTypeInsn(ANEWARRAY, asm.Type.getInternalName(elmsClass))

      // Evaluate the arguments left-to-right, putting them into the array.
      for ((e, i) <- args.zipWithIndex) {
        // Duplicate the array reference, otherwise AASTORE will consume it.
        visitor.visitInsn(DUP)
        compileInt(visitor)(i)

        // Load the actual element. If we're calling a safe hook, we need to wrap the value.
        if (isSafe) {
          val clazz2 = classOf[WrappedValue]
          val ctor = clazz2.getConstructors.head
          visitor.visitTypeInsn(NEW, asm.Type.getInternalName(clazz2))
          visitor.visitInsn(DUP)
          compileBoxedExpr(ctx, visitor, entryPoint)(e)
          visitor.visitMethodInsn(INVOKESPECIAL, asm.Type.getInternalName(clazz2), "<init>", asm.Type.getConstructorDescriptor(ctor), false)
        } else {
          compileBoxedExpr(ctx, visitor, entryPoint)(e)
        }
        visitor.visitInsn(AASTORE)
      }

      // Finally, make the virtual call to invoke/invokeUnsafe. If it's a safe hook, we also need to call `getUnsafeRef`.
      visitor.visitMethodInsn(INVOKEVIRTUAL, asm.Type.getInternalName(clazz), method.getName, asm.Type.getMethodDescriptor(method), false)
      if (isSafe) {
        val method2 = elmsClass.getMethod("getUnsafeRef")
        visitor.visitMethodInsn(INVOKEINTERFACE, asm.Type.getInternalName(elmsClass), method2.getName, asm.Type.getMethodDescriptor(method2), true)
      }

      // Unbox the result, if necessary.
      compileUnbox(ctx, visitor)(tpe)

    case Expression.ApplyClosure(exp, args, _, _) =>
      // Lambdas are called through an interface. We don't know what function we're calling, but we know its type,
      // so we can lookup the interface we're calling through.
      val name = ctx.interfaces(exp.tpe)

      // Evaluate the function we're calling.
      compileExpression(ctx, visitor, entryPoint)(exp)

      // Evaluate arguments left-to-right and push them onto the stack. Then make the interface call.
      args.foreach(compileExpression(ctx, visitor, entryPoint))
      visitor.visitMethodInsn(INVOKEINTERFACE, decorate(name), "apply", ctx.descriptor(exp.tpe), true)

    case Expression.Unary(op, exp, _, _) => compileUnaryExpr(ctx, visitor, entryPoint)(op, exp)
    case Expression.Binary(op, exp1, exp2, _, _) => op match {
      case o: ArithmeticOperator => compileArithmeticExpr(ctx, visitor, entryPoint)(o, exp1, exp2)
      case o: ComparisonOperator => compileComparisonExpr(ctx, visitor, entryPoint)(o, exp1, exp2)
      case o: LogicalOperator => compileLogicalExpr(ctx, visitor, entryPoint)(o, exp1, exp2)
      case o: BitwiseOperator => compileBitwiseExpr(ctx, visitor, entryPoint)(o, exp1, exp2)
    }

    case Expression.IfThenElse(exp1, exp2, exp3, _, _) =>
      val ifElse = new Label()
      val ifEnd = new Label()
      compileExpression(ctx, visitor, entryPoint)(exp1)
      visitor.visitJumpInsn(IFEQ, ifElse)
      compileExpression(ctx, visitor, entryPoint)(exp2)
      visitor.visitJumpInsn(GOTO, ifEnd)
      visitor.visitLabel(ifElse)
      compileExpression(ctx, visitor, entryPoint)(exp3)
      visitor.visitLabel(ifEnd)

    case Expression.Let(sym, exp1, exp2, _, _) =>
      compileExpression(ctx, visitor, entryPoint)(exp1)
      exp1.tpe match {
        case Type.Var(id, kind) =>  throw InternalCompilerException(s"Non-monomorphed type variable '$id.")
        case Type.Bool | Type.Char | Type.Int8 | Type.Int16 | Type.Int32 => visitor.visitVarInsn(ISTORE, sym.getStackOffset)
        case Type.Int64 => visitor.visitVarInsn(LSTORE, sym.getStackOffset)
        case Type.Float32 => visitor.visitVarInsn(FSTORE, sym.getStackOffset)
        case Type.Float64 => visitor.visitVarInsn(DSTORE, sym.getStackOffset)
        case Type.Unit | Type.BigInt | Type.Str | Type.Native | Type.Enum(_, _) | Type.Apply(Type.FTuple(_), _) | Type.Apply(Type.Arrow(_), _) => visitor.visitVarInsn(ASTORE, sym.getStackOffset)
        case Type.Apply(_, _) => visitor.visitVarInsn(ASTORE, sym.getStackOffset)
        case tpe => throw InternalCompilerException(s"Unexpected type: `$tpe'.")
      }
      compileExpression(ctx, visitor, entryPoint)(exp2)

<<<<<<< HEAD
    case Expression.Is(enum, tag, exp, _) =>
=======
    case Expression.LetRec(sym, exp1, exp2, _, _) =>
      ??? // TODO: Add support for LetRec.

    case Expression.Is(sym, tag, exp, _) =>
>>>>>>> 38f5077f
      // Value.Tag.tag() method
      val clazz1 = Constants.tagClass
      val method1 = clazz1.getMethod("tag")

      // java.lang.String.equals(Object) method
      val clazz2 = Constants.stringClass
      val method2 = clazz2.getMethod("equals", Constants.objectClass)

      // Get the tag string of `exp` (compiled as a tag) and compare to `tag.name`.
      compileExpression(ctx, visitor, entryPoint)(exp)
      visitor.visitMethodInsn(INVOKEVIRTUAL, asm.Type.getInternalName(clazz1), method1.getName, asm.Type.getMethodDescriptor(method1), false)
      visitor.visitLdcInsn(tag)
      visitor.visitMethodInsn(INVOKEVIRTUAL, asm.Type.getInternalName(clazz2), method2.getName, asm.Type.getMethodDescriptor(method2), false)

    case Expression.Tag(enum, tag, exp, tpe, _) =>
      // Load the Value singleton object, then the arguments (tag.name, boxing if necessary), and finally call `Value.mkTag`.
      Constants.loadValueObject(visitor)
      visitor.visitLdcInsn(tag)
      compileBoxedExpr(ctx, visitor, entryPoint)(exp)
      visitor.visitMethodInsn(INVOKEVIRTUAL, Constants.valueObject, "mkTag", "(Ljava/lang/String;Ljava/lang/Object;)Lca/uwaterloo/flix/runtime/Value$Tag;", false)

    case Expression.Untag(enum, tag, exp, tpe, _) =>
      // Value.Tag.value() method
      val clazz = Constants.tagClass
      val method = clazz.getMethod("value")

      // Compile `exp` as a tag expression, get its inner `value`, and unbox if necessary.
      compileExpression(ctx, visitor, entryPoint)(exp)
      visitor.visitMethodInsn(INVOKEVIRTUAL, asm.Type.getInternalName(clazz), method.getName, asm.Type.getMethodDescriptor(method), false)
      compileUnbox(ctx, visitor)(tpe)

    case Expression.Index(base, offset, tpe, _) =>
      // Emit code for the base (tuple) expression.
      compileExpression(ctx, visitor, entryPoint)(base)

      // A tuple is represented as an array of objects.
      visitor.visitTypeInsn(CHECKCAST, asm.Type.getDescriptor(Constants.arrayObjectClass))

      // Emit code for the array index.
      compileInt(visitor)(offset)

      // Load the value at the index on the stack.
      visitor.visitInsn(AALOAD)

      // Unbox the value, if necessary.
      compileUnbox(ctx, visitor)(tpe)

    case Expression.Tuple(elms, _, _) =>
      // Push the length of the tuple on the stack.
      compileInt(visitor)(elms.length)

      // Allocate an array of objects to store the elements of the tuple.
      visitor.visitTypeInsn(ANEWARRAY, asm.Type.getInternalName(Constants.objectClass))

      // Emit code for each component of the tuple and store it into the array.
      for ((e, i) <- elms.zipWithIndex) {
        // Duplicate the array reference, since AASTORE consumes it.
        visitor.visitInsn(DUP)

        // Push the array index.
        compileInt(visitor)(i)

        // Emit code for the component, box if necessary.
        compileBoxedExpr(ctx, visitor, entryPoint)(e)

        // Store the value into the array.
        visitor.visitInsn(AASTORE)
      }

    case Expression.Reference(exp, tpe, loc) => ??? // TODO

    case Expression.Dereference(exp, tpe, loc) => ??? // TODO

    case Expression.Assignment(exp1, exp2, tpe, loc) => ??? // TODO

    case Expression.Existential(params, exp, loc) =>
      throw InternalCompilerException(s"Unexpected expression: '$expr' at ${loc.source.format}.")

    case Expression.Universal(params, exp, loc) =>
      throw InternalCompilerException(s"Unexpected expression: '$expr' at ${loc.source.format}.")

    case Expression.NativeConstructor(constructor, args, tpe, loc) =>
      val descriptor = asm.Type.getConstructorDescriptor(constructor)
      val declaration = asm.Type.getInternalName(constructor.getDeclaringClass)
      // Create a new object of the declaration type
      visitor.visitTypeInsn(NEW, declaration)
      // Duplicate the reference since the first argument for a constructor call is the reference to the object
      visitor.visitInsn(DUP)
      // Evaluate arguments left-to-right and push them onto the stack.
      args.foreach(compileExpression(ctx, visitor, entryPoint))
      // Call the constructor
      visitor.visitMethodInsn(INVOKESPECIAL, declaration, "<init>", descriptor, false)

    case Expression.NativeField(field, tpe, loc) =>
      // Fetch a field from an object
      val declaration = asm.Type.getInternalName(field.getDeclaringClass)
      val name = field.getName
      // Use GETSTATIC if the field is static and GETFIELD if the field is on an object
      val getInsn = if(Modifier.isStatic(field.getModifiers)) GETSTATIC else GETFIELD
      visitor.visitFieldInsn(getInsn, declaration, name, ctx.descriptor(tpe))

    case Expression.NativeMethod(method, args, tpe, loc) =>
      // Evaluate arguments left-to-right and push them onto the stack.
      args.foreach(compileExpression(ctx, visitor, entryPoint))
      val declaration = asm.Type.getInternalName(method.getDeclaringClass)
      val name = method.getName
      val descriptor = asm.Type.getMethodDescriptor(method)
      // If the method is static, use INVOKESTATIC otherwise use INVOKEVIRTUAL
      val invokeInsn = if (Modifier.isStatic(method.getModifiers)) INVOKESTATIC else INVOKEVIRTUAL
      visitor.visitMethodInsn(invokeInsn, declaration, name, descriptor, false)
      // If the method is void, put a unit on top of the stack
      if(asm.Type.getType(method.getReturnType) == asm.Type.VOID_TYPE) {
        val clazz = Constants.unitClass
        visitor.visitFieldInsn(GETSTATIC, asm.Type.getInternalName(clazz), "MODULE$", asm.Type.getDescriptor(clazz))
      }

    case Expression.UserError(_, loc) =>
      val name = asm.Type.getInternalName(classOf[UserException])
      val msg = s"User exception: ${loc.format}."
      compileException(visitor, name, msg)

    case Expression.MatchError(_, loc) =>
      val name = asm.Type.getInternalName(classOf[MatchException])
      val msg = s"Non-exhaustive match expression: ${loc.format}."
      compileException(visitor, name, msg)

    case Expression.SwitchError(_, loc) =>
      val name = asm.Type.getInternalName(classOf[SwitchException])
      val msg = s"Non-exhaustive switch expression: ${loc.format}."
      compileException(visitor, name, msg)
  }

  private def compileException(visitor: MethodVisitor, name: String, msg: String): Unit = {
    visitor.visitTypeInsn(NEW, name)
    visitor.visitInsn(DUP)
    visitor.visitLdcInsn(msg)
    // TODO: Load actual source location or change the exception
    visitor.visitFieldInsn(GETSTATIC, "ca/uwaterloo/flix/language/ast/package$SourceLocation$", "MODULE$", "Lca/uwaterloo/flix/language/ast/package$SourceLocation$;")
    visitor.visitMethodInsn(INVOKEVIRTUAL, "ca/uwaterloo/flix/language/ast/package$SourceLocation$", "Unknown", "()Lca/uwaterloo/flix/language/ast/package$SourceLocation;", false)
    visitor.visitMethodInsn(INVOKESPECIAL, name, "<init>", "(Ljava/lang/String;Lca/uwaterloo/flix/language/ast/package$SourceLocation;)V", false)
    visitor.visitInsn(ATHROW)
  }

  /*
   * Some types (e.g. bool, int, str) need to be boxed as Flix values.
   * Other types (e.g. tag, tuple) are already Flix values.
   */
  private def compileBoxedExpr(ctx: Context, visitor: MethodVisitor, entryPoint: Label)(exp: Expression): Unit = exp.tpe match {
    case Type.Bool =>
      // If we know the value of the boolean expression, then compile it directly rather than calling mkBool.
      Constants.loadValueObject(visitor)
      exp match {
        case Expression.True => visitor.visitMethodInsn(INVOKEVIRTUAL, Constants.valueObject, "True", "()Ljava/lang/Object;", false)
        case Expression.False => visitor.visitMethodInsn(INVOKEVIRTUAL, Constants.valueObject, "False", "()Ljava/lang/Object;", false)
        case _ =>
          compileExpression(ctx, visitor, entryPoint)(exp)
          visitor.visitMethodInsn(INVOKEVIRTUAL, Constants.valueObject, "mkBool", "(Z)Ljava/lang/Object;", false)
      }

    case Type.Char =>
      Constants.loadValueObject(visitor)
      compileExpression(ctx, visitor, entryPoint)(exp)
      visitor.visitMethodInsn(INVOKEVIRTUAL, Constants.valueObject, "mkChar", "(C)Ljava/lang/Object;", false)

    case Type.Float32 =>
      Constants.loadValueObject(visitor)
      compileExpression(ctx, visitor, entryPoint)(exp)
      visitor.visitMethodInsn(INVOKEVIRTUAL, Constants.valueObject, "mkFloat32", "(F)Ljava/lang/Object;", false)

    case Type.Float64 =>
      Constants.loadValueObject(visitor)
      compileExpression(ctx, visitor, entryPoint)(exp)
      visitor.visitMethodInsn(INVOKEVIRTUAL, Constants.valueObject, "mkFloat64", "(D)Ljava/lang/Object;", false)

    case Type.Int8 =>
      Constants.loadValueObject(visitor)
      compileExpression(ctx, visitor, entryPoint)(exp)
      visitor.visitMethodInsn(INVOKEVIRTUAL, Constants.valueObject, "mkInt8", "(I)Ljava/lang/Object;", false)

    case Type.Int16 =>
      Constants.loadValueObject(visitor)
      compileExpression(ctx, visitor, entryPoint)(exp)
      visitor.visitMethodInsn(INVOKEVIRTUAL, Constants.valueObject, "mkInt16", "(I)Ljava/lang/Object;", false)

    case Type.Int32 =>
      Constants.loadValueObject(visitor)
      compileExpression(ctx, visitor, entryPoint)(exp)
      visitor.visitMethodInsn(INVOKEVIRTUAL, Constants.valueObject, "mkInt32", "(I)Ljava/lang/Object;", false)

    case Type.Int64 =>
      Constants.loadValueObject(visitor)
      compileExpression(ctx, visitor, entryPoint)(exp)
      visitor.visitMethodInsn(INVOKEVIRTUAL, Constants.valueObject, "mkInt64", "(J)Ljava/lang/Object;", false)

    case Type.Unit | Type.BigInt | Type.Str | Type.Native | Type.Enum(_, _) | Type.Apply(Type.FTuple(_), _) | Type.Apply(Type.Arrow(_), _) |
         Type.Apply(Type.Enum(_, _), _) => compileExpression(ctx, visitor, entryPoint)(exp)

    case tpe => throw InternalCompilerException(s"Unexpected type: `$tpe'.")
  }

  /*
   * The value at the top of the stack is boxed as a Flix Value, and needs to be unboxed (e.g. to an int, boolean, or
   * String), or it needs to be cast to a specific Value type (e.g. Value.Unit.type, Value.Tag).
   *
   * Note that the generated code here is slightly more efficient than calling `cast2XX` since we don't have to branch.
   */
  private def compileUnbox(ctx: Context, visitor: MethodVisitor)(tpe: Type): Unit = tpe match {
    case Type.Unit => visitor.visitTypeInsn(CHECKCAST, asm.Type.getInternalName(Constants.unitClass))

    case Type.Bool | Type.Char | Type.Float32 | Type.Float64 | Type.Int8 | Type.Int16 | Type.Int32 | Type.Int64 =>
      val (methodName, clazz): (String, Class[_]) = tpe match {
        case Type.Bool => ("booleanValue", classOf[java.lang.Boolean])
        case Type.Char => ("charValue", classOf[java.lang.Character])
        case Type.Float32 => ("floatValue", classOf[java.lang.Float])
        case Type.Float64 => ("doubleValue", classOf[java.lang.Double])
        case Type.Int8 => ("byteValue", classOf[java.lang.Byte])
        case Type.Int16 => ("shortValue", classOf[java.lang.Short])
        case Type.Int32 => ("intValue", classOf[java.lang.Integer])
        case Type.Int64 => ("longValue", classOf[java.lang.Long])
        case _ => throw new InternalCompilerException(s"Type $tpe should not be handled in this case.")
      }
      val method = clazz.getMethod(methodName)
      val name = asm.Type.getInternalName(clazz)
      val desc = asm.Type.getMethodDescriptor(method)
      visitor.visitTypeInsn(CHECKCAST, name)
      visitor.visitMethodInsn(INVOKEVIRTUAL, name, methodName, desc, false)

    case Type.BigInt | Type.Str | Type.Enum(_, _) | Type.Apply(Type.Arrow(_), _) | Type.Apply(Type.Enum(_, _), _) =>
      val name = tpe match {
        case Type.BigInt => asm.Type.getInternalName(Constants.bigIntegerClass)
        case Type.Str => asm.Type.getInternalName(Constants.stringClass)
        case Type.Enum(_, _) | Type.Apply(Type.Enum(_, _), _) => asm.Type.getInternalName(Constants.tagClass)
        case Type.Apply(Type.Arrow(l), _) =>
          // TODO: Is this correct? Need to write a test when we can write lambda expressions.
          decorate(ctx.interfaces(tpe))
        case _ => throw new InternalCompilerException(s"Type $tpe should not be handled in this case.")
      }
      visitor.visitTypeInsn(CHECKCAST, name)

    case Type.Native => // Don't need to cast AnyRef to anything

    case Type.Apply(Type.FTuple(l), _) =>
      visitor.visitTypeInsn(CHECKCAST, asm.Type.getDescriptor(Constants.arrayObjectClass))

    case _ => throw InternalCompilerException(s"Unexpected type: `$tpe'.")
  }

  /*
   * (e >> offset).toInt & mask
   *
   * Example:
   * x represents a bit with unknown value (0 or 1)
   *   load   = LoadInt8(e, 16)
   *   e      = xxxxxxxx xxxxxxxx xxxxxxxx xxxxxxxx xxxxxxxx 10101010 xxxxxxxx xxxxxxxx
   *
   * First we do a right shift (with sign extension) (LSHR):
   *            xxxxxxxx xxxxxxxx xxxxxxxx xxxxxxxx xxxxxxxx xxxxxxxx xxxxxxxx 10101010
   * Then we convert/truncate to an int, discarding the higher-order bits (L2I):
   *            xxxxxxxx xxxxxxxx xxxxxxxx 10101010
   * We bitwise-and with the mask, clearing the higher-order bits (IAND):
   *   mask   = 00000000 00000000 00000000 11111111
   *   result = 00000000 00000000 00000000 10101010
   *
   * If we used I2B instead of a mask, sign extension would give:
   *            11111111 11111111 11111111 10101010
   */
  private def compileLoadExpr(ctx: Context, visitor: MethodVisitor, entryPoint: Label)(load: LoadExpression): Unit = {
    compileExpression(ctx, visitor, entryPoint)(load.e)
    if (load.offset > 0) {
      compileInt(visitor)(load.offset)
      visitor.visitInsn(LSHR)
    }
    visitor.visitInsn(L2I)
    compileInt(visitor)(load.mask)
    visitor.visitInsn(IAND)
  }

  /*
   * (e & targetMask) | ((v.toLong & mask) << offset)
   *
   * Example:
   * x represents a bit with unknown value (0 or 1)
   *   store  = StoreInt32(e, 0, v)
   *   e      = xxxxxxxx xxxxxxxx xxxxxxxx xxxxxxxx xxxxxxxx xxxxxxxx xxxxxxxx xxxxxxxx
   *   v      = 11110000 11110000 11110000 11110000
   *
   * First we bitwise-and with targetMask to clear target/destination bits (LAND):
   *   tMask  = 11111111 11111111 11111111 11111111 00000000 00000000 00000000 00000000
   *   result = xxxxxxxx xxxxxxxx xxxxxxxx xxxxxxxx 00000000 00000000 00000000 00000000
   * Then we convert v to a long (with sign extension) (I2L):
   *            11111111 11111111 11111111 11111111 11110000 11110000 11110000 11110000
   * Then we bitwise-and with the mask, clearing the higher-order bits (LAND):
   *   mask   = 00000000 00000000 00000000 00000000 11111111 11111111 11111111 11111111
   *   result = 00000000 00000000 00000000 00000000 11110000 11110000 11110000 11110000
   * In this example, we don't left shift because the shift offset is 0 (LSHL). We bitwise-or with e to get the final
   * result (LOR):
   *   e      = xxxxxxxx xxxxxxxx xxxxxxxx xxxxxxxx 00000000 00000000 00000000 00000000
   *   result = xxxxxxxx xxxxxxxx xxxxxxxx xxxxxxxx 11110000 11110000 11110000 11110000
   *
   * Note: (v & mask).toLong instead of (v.toLong & mask) gives the wrong result because of sign extension.
   * Bitwise-and of v and mask (IAND):
   *   mask   = 11111111 11111111 11111111 11111111
   *   result = 11110000 11110000 11110000 11110000
   * Convert int to long (doing a sign extension) (I2L):
   *   result = 11111111 11111111 11111111 11111111 11110000 11110000 11110000 11110000
   * Again in this example, we don't do a left shift. But when we do a bitwise-or, we overwrite the bits of e (LOR):
   *   e      = xxxxxxxx xxxxxxxx xxxxxxxx xxxxxxxx 00000000 00000000 00000000 00000000
   *   result = 11111111 11111111 11111111 11111111 11110000 11110000 11110000 11110000
   */
  private def compileStoreExpr(ctx: Context, visitor: MethodVisitor, entryPoint: Label)(store: StoreExpression): Unit = {
    compileExpression(ctx, visitor, entryPoint)(store.e)
    compileInt(visitor)(store.targetMask, isLong = true)
    visitor.visitInsn(LAND)
    compileExpression(ctx, visitor, entryPoint)(store.v)
    visitor.visitInsn(I2L)
    compileInt(visitor)(store.mask, isLong = true)
    visitor.visitInsn(LAND)
    if (store.offset > 0) {
      compileInt(visitor)(store.offset)
      visitor.visitInsn(LSHL)
    }
    visitor.visitInsn(LOR)
  }

  /*
   * Generate code to load an integer constant.
   *
   * Uses the smallest number of bytes necessary, e.g. ICONST_0 takes 1 byte to load a 0, but BIPUSH 7 takes 2 bytes to
   * load a 7, and SIPUSH 200 takes 3 bytes to load a 200. However, note that values on the stack normally take up 4
   * bytes. The exception is if we set `isLong` to true, in which case a cast will be performed if necessary.
   *
   * This is needed because sometimes we expect the operands to be a long, which means two (int) values are popped from
   * the stack and concatenated to form a long.
   */
  private def compileInt(visitor: MethodVisitor)(i: Long, isLong: Boolean = false): Unit = {
    i match {
      case -1 => visitor.visitInsn(ICONST_M1)
      case 0 => if (!isLong) visitor.visitInsn(ICONST_0) else visitor.visitInsn(LCONST_0)
      case 1 => if (!isLong) visitor.visitInsn(ICONST_1) else visitor.visitInsn(LCONST_1)
      case 2 => visitor.visitInsn(ICONST_2)
      case 3 => visitor.visitInsn(ICONST_3)
      case 4 => visitor.visitInsn(ICONST_4)
      case 5 => visitor.visitInsn(ICONST_5)
      case _ if scala.Byte.MinValue <= i && i <= scala.Byte.MaxValue => visitor.visitIntInsn(BIPUSH, i.toInt)
      case _ if scala.Short.MinValue <= i && i <= scala.Short.MaxValue => visitor.visitIntInsn(SIPUSH, i.toInt)
      case _ if scala.Int.MinValue <= i && i <= scala.Int.MaxValue => visitor.visitLdcInsn(i.toInt)
      case _ => visitor.visitLdcInsn(i)
    }
    if (isLong && scala.Int.MinValue <= i && i <= scala.Int.MaxValue && i != 0 && i != 1) visitor.visitInsn(I2L)
  }

  private def compileUnaryExpr(ctx: Context, visitor: MethodVisitor, entryPoint: Label)(op: UnaryOperator, e: Expression): Unit = {
    compileExpression(ctx, visitor, entryPoint)(e)
    op match {
      case UnaryOperator.LogicalNot =>
        val condElse = new Label()
        val condEnd = new Label()
        visitor.visitJumpInsn(IFNE, condElse)
        visitor.visitInsn(ICONST_1)
        visitor.visitJumpInsn(GOTO, condEnd)
        visitor.visitLabel(condElse)
        visitor.visitInsn(ICONST_0)
        visitor.visitLabel(condEnd)
      case UnaryOperator.Plus => // nop
      case UnaryOperator.Minus => compileUnaryMinusExpr(ctx, visitor)(e.tpe)
      case UnaryOperator.BitwiseNegate => compileUnaryNegateExpr(ctx, visitor)(e.tpe)
    }
  }

  /*
   * For Int8/Int16, we need to truncate and sign extend the result.
   *
   * Example:
   * Suppose we store the value -128 into an Int8 (byte). The number is represented as (in two's complement):
   *   10000000
   * But on the JVM, the value is sign extended and stored as an Int32 (int):
   *   11111111 11111111 11111111 10000000
   * If we simply negate -128, we get the value 128, which is represented as:
   *   00000000 00000000 00000000 10000000
   * But this is greater than the maximum value (127) for an Int8 (byte). We use I2B to convert the Int32 (int) to an
   * Int8 (byte), which does a truncation and sign extension:
   *   11111111 11111111 11111111 10000000
   * And the final value is -128.
   *
   * Note that in Java semantics, the unary minus operator returns an Int32 (int), so the programmer must explicitly
   * cast to an Int8 (byte).
   */
  private def compileUnaryMinusExpr(ctx: Context, visitor: MethodVisitor)(tpe: Type): Unit = tpe match {
    case Type.Float32 => visitor.visitInsn(FNEG)
    case Type.Float64 => visitor.visitInsn(DNEG)
    case Type.Int8 =>
      visitor.visitInsn(INEG)
      visitor.visitInsn(I2B)
    case Type.Int16 =>
      visitor.visitInsn(INEG)
      visitor.visitInsn(I2S)
    case Type.Int32 => visitor.visitInsn(INEG)
    case Type.Int64 => visitor.visitInsn(LNEG)
    case Type.BigInt =>
      // java.math.BigInteger.negate() method
      val clazz = Constants.bigIntegerClass
      val method = clazz.getMethod("negate")
      visitor.visitMethodInsn(INVOKEVIRTUAL, asm.Type.getInternalName(clazz), method.getName, asm.Type.getMethodDescriptor(method), false);
    case _ => throw InternalCompilerException(s"Can't apply UnaryOperator.Minus to type $tpe.")
  }

  /*
   * Note that ~xxxx = xxxx ^ 1111, and since the JVM uses two's complement, -1 = 0xFFFFFFFF, so ~b = b ^ -1. No need to
   * truncate because Int8/Int16 (byte/short) are sign extended to Int32 (int), and s.ext(negate(b) = negate(s.ext(b)).
   *
   * Example:
   * Consider two Int8s:
   *     b = 11000011    c = 00001111
   * Conceptually, ~b and ~c would be:
   *    ~b = 00111100   ~c = 11110000
   * On the JVM, b, ~b, c, and ~c would be stored as an Int32s:
   *    b' = 11111111 11111111 11111111 11000011    c' = 00000000 00000000 00000000 00001111
   *   ~b' = 00000000 00000000 00000000 00111100   ~c' = 11111111 11111111 11111111 11110000
   *
   * Note that sign extending and then negating a value is equal to negating and then sign extending it.
   */
  private def compileUnaryNegateExpr(ctx: Context, visitor: MethodVisitor)(tpe: Type): Unit = tpe match {
    case Type.Int8 | Type.Int16 | Type.Int32 =>
      visitor.visitInsn(ICONST_M1)
      visitor.visitInsn(IXOR)
    case Type.Int64 =>
      visitor.visitInsn(ICONST_M1)
      visitor.visitInsn(I2L)
      visitor.visitInsn(LXOR)
    case Type.BigInt =>
      // java.math.BigInteger.not() method
      val clazz = Constants.bigIntegerClass
      val method = clazz.getMethod("not")
      visitor.visitMethodInsn(INVOKEVIRTUAL, asm.Type.getInternalName(clazz), method.getName, asm.Type.getMethodDescriptor(method), false);
    case _ => throw InternalCompilerException(s"Can't apply UnaryOperator.Negate to type $tpe.")
  }

  /*
   * Results are truncated (and sign extended), so that adding two IntN's will always return an IntN. Overflow can
   * occur. Note that in Java semantics, the result of an arithmetic operation is an Int32 (int) or an Int64 (long), and
   * the user must explicitly downcast to an Int8 (byte) or Int16 (short).
   *
   * Example:
   * Consider adding two Int8s (bytes), 127 and 1. The result overflows:
   *     01111111 =  127
   *   + 00000001 =    1
   * --------------------
   *     10000000 = -128
   * However, on the JVM, Int8s (bytes) are represented as Int32s (ints). The result of an arithmetic operation is an
   * Int32 (int), and there is no overflow (in this case):
   *     00000000 00000000 00000000 01111111 =  127
   *   + 00000000 00000000 00000000 00000001 =    1
   * -----------------------------------------------
   *     00000000 00000000 00000000 10000000 =  128
   * We want the value to be an Int8 (byte), so we use I2B to truncate and sign extend:
   *     11111111 11111111 11111111 10000000 = -128
   *
   * Exponentiation takes a separate codepath. Values must be cast to doubles (F2D, I2D, L2D; note that bytes and shorts
   * are represented as ints and so we use I2D), then we invoke the static method `math.pow`, and then we have to cast
   * back to the original type (D2F, D2I, D2L; note that bytes and shorts need to be cast again with I2B and I2S).
   */
  private def compileArithmeticExpr(ctx: Context, visitor: MethodVisitor, entryPoint: Label)
                                   (o: ArithmeticOperator, e1: Expression, e2: Expression): Unit = {
    if (o == BinaryOperator.Exponentiate) {
      val (castToDouble, castFromDouble) = e1.tpe match {
        case Type.Float32 => (F2D, D2F)
        case Type.Float64 => (NOP, NOP) // already a double
        case Type.Int8 | Type.Int16 | Type.Int32 => (I2D, D2I)
        case Type.Int64 => (L2D, D2L)
        case _ => throw InternalCompilerException(s"Can't apply $o to type ${e1.tpe}.")
      }
      visitor.visitFieldInsn(GETSTATIC, Constants.scalaMathPkg, "MODULE$", s"L${Constants.scalaMathPkg};")
      compileExpression(ctx, visitor, entryPoint)(e1)
      visitor.visitInsn(castToDouble)
      compileExpression(ctx, visitor, entryPoint)(e2)
      visitor.visitInsn(castToDouble)
      visitor.visitMethodInsn(INVOKEVIRTUAL, Constants.scalaMathPkg, "pow", "(DD)D", false)
      visitor.visitInsn(castFromDouble)
      (e1.tpe: @unchecked) match {
        case Type.Int8 => visitor.visitInsn(I2B)
        case Type.Int16 => visitor.visitInsn(I2S)
        case Type.Float32 | Type.Float64 | Type.Int32 | Type.Int64 => visitor.visitInsn(NOP)
      }
    } else {
      compileExpression(ctx, visitor, entryPoint)(e1)
      compileExpression(ctx, visitor, entryPoint)(e2)
      val (intOp, longOp, floatOp, doubleOp, bigIntOp) = o match {
        case BinaryOperator.Plus => (IADD, LADD, FADD, DADD, "add")
        case BinaryOperator.Minus => (ISUB, LSUB, FSUB, DSUB, "subtract")
        case BinaryOperator.Times => (IMUL, LMUL, FMUL, DMUL, "multiply")
        case BinaryOperator.Divide => (IDIV, LDIV, FDIV, DDIV, "divide")
        case BinaryOperator.Modulo => (IREM, LREM, FREM, DREM, "remainder")
        case BinaryOperator.Exponentiate => throw InternalCompilerException("BinaryOperator.Exponentiate already handled.")
      }
      e1.tpe match {
        case Type.Float32 => visitor.visitInsn(floatOp)
        case Type.Float64 => visitor.visitInsn(doubleOp)
        case Type.Int8 =>
          visitor.visitInsn(intOp)
          visitor.visitInsn(I2B)
        case Type.Int16 =>
          visitor.visitInsn(intOp)
          visitor.visitInsn(I2S)
        case Type.Int32 => visitor.visitInsn(intOp)
        case Type.Int64 => visitor.visitInsn(longOp)
        case Type.BigInt =>
          // java.math.BigInteger.{bigIntOp}() method
          val clazz = Constants.bigIntegerClass
          val method = clazz.getMethod(bigIntOp, clazz)
          visitor.visitMethodInsn(INVOKEVIRTUAL, asm.Type.getInternalName(clazz), bigIntOp, asm.Type.getMethodDescriptor(method), false);
        case Type.Str => (e2.tpe, o) match {
          case (Type.Str, BinaryOperator.Plus) =>
            val clazz = Constants.stringClass
            val method = clazz.getMethod("concat", Constants.stringClass)
            visitor.visitMethodInsn(INVOKEVIRTUAL, asm.Type.getInternalName(clazz), method.getName, asm.Type.getMethodDescriptor(method), false)
          case _ => throw InternalCompilerException(s"Can't apply $o to type ${e1.tpe} near ${e1.loc.format}")
        }
        case _ => throw InternalCompilerException(s"Can't apply $o to type ${e1.tpe} near ${e1.loc.format}")
      }
    }
  }

  /*
   * Ints, Floats, and Chars support all six comparison operations (LE, LT, GE, GT, EQ, NE), but Unit, Bools, Strings,
   * Enums, Tuples, and Sets only support EQ and NE. Note that the generated code uses the negated condition, i.e.
   * branch if the (source) condition is false.
   *
   * Some reference types (Unit and String) can use reference equality because of interning.
   *
   * Int8/16/32 and Char comparisons only need a single instruction (IF_ICMPyy, where yy is one of
   * {LE, LT, GE, GT, EQ, NE}), which jumps if the yy condition is true, i.e. the (source) condition is false. All other
   * types do a comparison first (LCMP, {F,D}CMP{G,L}), and then a branch (IFyy).
   *
   * Specifically, LCMP can be represented in pseudocode as:
   *
   *     if (v1 > v2)        1
   *     else if (v1 == v2)  0
   *     else if (v1 < v2)  -1
   *
   * Then the result is used in the IFyy comparison to determine which branch to take. So the pair of instructions
   * for comparing longs (LCMP, IFyy) is similar to the single instruction for comparing ints (IF_ICMPyy).
   *
   * Float32/64 is similar, using xCMPz instead of LCMP, where x is one of {F,D} and z is one of {G,L}. z is necessary
   * to handle the fact that a float can be NaN (which is unordered), and any comparison involving NaN must fail.
   * xCMPG and xCMPL are the same, except for how they handle NaN. If either operand is NaN, xCMPG will push 1 onto the
   * stack, while xCMPL will push -1. In pseudocode:
   *
   *     if (v1 > v2)        1
   *     else if (v1 == v2)  0
   *     else if (v1 < v2)  -1
   *     else if (v1 is NaN || v2 is NaN)
   *       if (xCMPG)       1
   *       else if (xCMPL) -1
   *
   * For more information, see the following:
   * http://docs.oracle.com/javase/specs/jvms/se8/html/jvms-3.html#jvms-3.5
   * http://docs.oracle.com/javase/specs/jvms/se8/html/jvms-6.html#jvms-6.5.if_icmp_cond
   * http://docs.oracle.com/javase/specs/jvms/se8/html/jvms-6.html#jvms-6.5.lcmp
   * http://docs.oracle.com/javase/specs/jvms/se8/html/jvms-6.html#jvms-6.5.fcmp_op
   * http://docs.oracle.com/javase/specs/jvms/se8/html/jvms-6.html#jvms-6.5.if_cond
   *
   * BigInts are compared using the `compareTo` method.
   * `bigint1 OP bigint2` is compiled as `bigint1.compareTo(bigint2) OP 0`.
   */
  private def compileComparisonExpr(ctx: Context, visitor: MethodVisitor, entryPoint: Label)
                                   (o: ComparisonOperator, e1: Expression, e2: Expression): Unit = {
    e1.tpe match {
      case Type.Enum(_, _) | Type.Apply(Type.FTuple(_), _) | Type.Apply(Type.Enum(_, _), _) if o == BinaryOperator.Equal || o == BinaryOperator.NotEqual =>
        (e1.tpe: @unchecked) match {
          case Type.Apply(Type.FTuple(_), _) | Type.Enum(_, _) | Type.Apply(Type.Enum(_, _), _) =>
            // Emit code to call Value.equal(Object, Object).
            Constants.loadValueObject(visitor)
            compileExpression(ctx, visitor, entryPoint)(e1)
            compileExpression(ctx, visitor, entryPoint)(e2)
            visitor.visitMethodInsn(INVOKEVIRTUAL, Constants.valueObject, "equal", "(Ljava/lang/Object;Ljava/lang/Object;)Z", false)
        }
        if (o == BinaryOperator.NotEqual) {
          val condElse = new Label()
          val condEnd = new Label()
          visitor.visitJumpInsn(IFEQ, condElse)
          visitor.visitInsn(ICONST_0)
          visitor.visitJumpInsn(GOTO, condEnd)
          visitor.visitLabel(condElse)
          visitor.visitInsn(ICONST_1)
          visitor.visitLabel(condEnd)
        }
      case _ =>
        compileExpression(ctx, visitor, entryPoint)(e1)
        compileExpression(ctx, visitor, entryPoint)(e2)
        val condElse = new Label()
        val condEnd = new Label()
        val (intOp, floatOp, doubleOp, cmp) = o match {
          case BinaryOperator.Less => (IF_ICMPGE, FCMPG, DCMPG, IFGE)
          case BinaryOperator.LessEqual => (IF_ICMPGT, FCMPG, DCMPG, IFGT)
          case BinaryOperator.Greater => (IF_ICMPLE, FCMPL, DCMPL, IFLE)
          case BinaryOperator.GreaterEqual => (IF_ICMPLT, FCMPL, DCMPL, IFLT)
          case BinaryOperator.Equal => (IF_ICMPNE, FCMPG, DCMPG, IFNE)
          case BinaryOperator.NotEqual => (IF_ICMPEQ, FCMPG, DCMPG, IFEQ)
        }
        e1.tpe match {
          case Type.Unit if o == BinaryOperator.Equal || o == BinaryOperator.NotEqual =>
            // Unit can only be equal to unit, so objects are poped from the top of the stack
            visitor.visitInsn(POP)
            visitor.visitInsn(POP)
            // A unit value is always equal itself, so no need to branch.
            // A unit value is never unequal to itself, so always branch to else label.
            e2.tpe match {
              case Type.Unit if o == BinaryOperator.NotEqual => visitor.visitJumpInsn(GOTO, condElse)
              case Type.Unit if o == BinaryOperator.Equal =>
              case _ if o == BinaryOperator.Equal => visitor.visitJumpInsn(GOTO, condElse)
              case _ =>
            }
          case Type.Str if o == BinaryOperator.Equal || o == BinaryOperator.NotEqual =>
            // String can be compared using Object's `equal` method
            val clazz = Constants.objectClass
            val method = clazz.getMethod("equals", clazz)
            visitor.visitMethodInsn(INVOKEVIRTUAL, asm.Type.getInternalName(clazz), method.getName, asm.Type.getMethodDescriptor(method), false)
            visitor.visitInsn(ICONST_1)
            visitor.visitJumpInsn(intOp, condElse)
          case Type.Bool if o == BinaryOperator.Equal || o == BinaryOperator.NotEqual =>
            // Bool can be (value) compared for equality.
            visitor.visitJumpInsn(intOp, condElse)
          case Type.Float32 =>
            visitor.visitInsn(floatOp)
            visitor.visitJumpInsn(cmp, condElse)
          case Type.Float64 =>
            visitor.visitInsn(doubleOp)
            visitor.visitJumpInsn(cmp, condElse)
          case Type.Char | Type.Int8 | Type.Int16 | Type.Int32 => visitor.visitJumpInsn(intOp, condElse)
          case Type.Int64 =>
            visitor.visitInsn(LCMP)
            visitor.visitJumpInsn(cmp, condElse)
          case Type.BigInt =>
            // java.math.BigInteger.compareTo(java.math.BigInteger)
            val clazz = Constants.bigIntegerClass
            val method = clazz.getMethod("compareTo", clazz)
            visitor.visitMethodInsn(INVOKEVIRTUAL, asm.Type.getInternalName(clazz), method.getName, asm.Type.getMethodDescriptor(method), false)
            visitor.visitInsn(ICONST_0)
            visitor.visitJumpInsn(intOp, condElse)
          case _ => throw InternalCompilerException(s"Can't apply $o to type ${e1.tpe} near ${e1.loc.format}")
        }
        visitor.visitInsn(ICONST_1)
        visitor.visitJumpInsn(GOTO, condEnd)
        visitor.visitLabel(condElse)
        visitor.visitInsn(ICONST_0)
        visitor.visitLabel(condEnd)
    }
  }

  /*
   * Note that LogicalAnd, LogicalOr, and Implication do short-circuit evaluation.
   * Implication and Biconditional are rewritten to their logical equivalents, and then compiled.
   */
  private def compileLogicalExpr(ctx: Context, visitor: MethodVisitor, entryPoint: Label)
                                (o: LogicalOperator, e1: Expression, e2: Expression): Unit = o match {
    case BinaryOperator.LogicalAnd =>
      val andFalseBranch = new Label()
      val andEnd = new Label()
      compileExpression(ctx, visitor, entryPoint)(e1)
      visitor.visitJumpInsn(IFEQ, andFalseBranch)
      compileExpression(ctx, visitor, entryPoint)(e2)
      visitor.visitJumpInsn(IFEQ, andFalseBranch)
      visitor.visitInsn(ICONST_1)
      visitor.visitJumpInsn(GOTO, andEnd)
      visitor.visitLabel(andFalseBranch)
      visitor.visitInsn(ICONST_0)
      visitor.visitLabel(andEnd)
    case BinaryOperator.LogicalOr =>
      val orTrueBranch = new Label()
      val orFalseBranch = new Label()
      val orEnd = new Label()
      compileExpression(ctx, visitor, entryPoint)(e1)
      visitor.visitJumpInsn(IFNE, orTrueBranch)
      compileExpression(ctx, visitor, entryPoint)(e2)
      visitor.visitJumpInsn(IFEQ, orFalseBranch)
      visitor.visitLabel(orTrueBranch)
      visitor.visitInsn(ICONST_1)
      visitor.visitJumpInsn(GOTO, orEnd)
      visitor.visitLabel(orFalseBranch)
      visitor.visitInsn(ICONST_0)
      visitor.visitLabel(orEnd)
  }

  /*
   * In general we don't do any truncation, because it doesn't matter what the higher-order bits are.
   *
   * Example:
   * Consider the bitwise-and of the following Int8s:
   *     11110000             00000011
   *   & 11000000           & 11001111
   * -------------        -------------
   *     11000000             00000011
   * On the JVM, these Int8s (bytes) would be represented as Int32s (ints):
   *    11111111 11111111 11111111 11110000        00000000 00000000 00000000 00000011
   *  & 11111111 11111111 11111111 11000000      & 00000000 00000000 00000000 11001111
   * ---------------------------------------    ---------------------------------------
   *    11111111 11111111 11111111 11000000        00000000 00000000 00000000 00000011
   *
   * As with Unary.Negate, sign extension before or after the operation yields the same result.
   *
   *
   * The exception is with bitwise left shifts. The higher-order bits matter because we might sign extend.
   *
   * Example:
   * Consider the following left shift, where x and y each represent unknown values (0 or 1):
   *   x000y000 << 4 = y0000000
   * But because Int8s (bytes) are represented as Int32s (ints), and the x is sign extended, we get:
   *   xxxxxxxx xxxxxxxx xxxxxxxx x000y000 << 4 = xxxxxxxx xxxxxxxx xxxxx000 y0000000
   * We truncate and sign extend (I2B), which gives:
   *   yyyyyyyy yyyyyyyy yyyyyyyy y0000000
   *
   * It doesn't matter that we left shifted x, because we (generally) ignore the higher-order bits. However, it *does*
   * matter that we shifted y into the sign bit of an Int8. If y = 1, then the Int8 (byte) 10000000 has value -128,
   * which needs to be sign extended to represent that value as an Int32 (int).
   *
   * Example:
   * Consider the following (signed) right shift, where x represents an unknown value (0 or 1):
   *   x0000000 >> 4 = xxxxx000
   * These Int8s (bytes) are represented as Int32s (ints), so the x is sign extended:
   *   xxxxxxxx xxxxxxxx xxxxxxxx x0000000 >> 4 = xxxxxxxx xxxxxxxx xxxxxxxx xxxxx000
   *
   * We don't need to truncate, because it is impossible for random data to be in the higher-order bits. Either those
   * bits are all 0, or they are 1 (because of sign extension).
   *
   * Note: the right-hand operand of a shift (i.e. the shift amount) *must* be Int32.
   */
  private def compileBitwiseExpr(ctx: Context, visitor: MethodVisitor, entryPoint: Label)
                                (o: BitwiseOperator, e1: Expression, e2: Expression): Unit = {
    compileExpression(ctx, visitor, entryPoint)(e1)
    compileExpression(ctx, visitor, entryPoint)(e2)
    val (intOp, longOp, bigintOp) = o match {
      case BinaryOperator.BitwiseAnd => (IAND, LAND, "and")
      case BinaryOperator.BitwiseOr => (IOR, LOR, "or")
      case BinaryOperator.BitwiseXor => (IXOR, LXOR, "xor")
      case BinaryOperator.BitwiseLeftShift => (ISHL, LSHL, "shiftLeft")
      case BinaryOperator.BitwiseRightShift => (ISHR, LSHR, "shiftRight")
    }
    e1.tpe match {
      case Type.Int8 =>
        visitor.visitInsn(intOp)
        if (intOp == ISHL) visitor.visitInsn(I2B)
      case Type.Int16 =>
        visitor.visitInsn(intOp)
        if (intOp == ISHL) visitor.visitInsn(I2S)
      case Type.Int32 => visitor.visitInsn(intOp)
      case Type.Int64 => visitor.visitInsn(longOp)
      case Type.BigInt =>
        val clazz = Constants.bigIntegerClass
        val method = clazz.getMethods.filter(m => m.getName == bigintOp).head
        visitor.visitMethodInsn(INVOKEVIRTUAL, asm.Type.getInternalName(clazz), bigintOp, asm.Type.getMethodDescriptor(method), false);
      case _ => throw InternalCompilerException(s"Can't apply $o to type ${e1.tpe}.")
    }
  }

}<|MERGE_RESOLUTION|>--- conflicted
+++ resolved
@@ -407,14 +407,10 @@
       }
       compileExpression(ctx, visitor, entryPoint)(exp2)
 
-<<<<<<< HEAD
-    case Expression.Is(enum, tag, exp, _) =>
-=======
     case Expression.LetRec(sym, exp1, exp2, _, _) =>
       ??? // TODO: Add support for LetRec.
 
-    case Expression.Is(sym, tag, exp, _) =>
->>>>>>> 38f5077f
+    case Expression.Is(enum, tag, exp, _) =>
       // Value.Tag.tag() method
       val clazz1 = Constants.tagClass
       val method1 = clazz1.getMethod("tag")
