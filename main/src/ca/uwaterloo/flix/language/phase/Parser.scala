package ca.uwaterloo.flix.language.phase

import ca.uwaterloo.flix.language.ast._
import ca.uwaterloo.flix.util.annotation.Unoptimized

import org.parboiled2._

import scala.collection.immutable.Seq
import scala.io.Source

<<<<<<< HEAD
// TODO: Dealing with whitespace is hard. Figure out a good way.
// TODO:  Allow fields on case objects.

=======
// TODO: Parse whitespace more "tightly" to improve source positions.

// TODO: Add source locations in a few missing places?
>>>>>>> a23e44eb

/**
 * A parser for the Flix language.
 */
class Parser(val source: SourceInput) extends org.parboiled2.Parser {

  /*
   * Initialize parser input.
   */
  override val input: ParserInput = source match {
    case SourceInput.Str(str) => str
    case SourceInput.File(path) => Source.fromFile(path.toFile).getLines().mkString("\n")
  }

  /////////////////////////////////////////////////////////////////////////////
  // Root                                                                    //
  /////////////////////////////////////////////////////////////////////////////
  def Root: Rule1[ParsedAst.Root] = rule {
    optWS ~ zeroOrMore(Declaration) ~ optWS ~ EOI ~> ParsedAst.Root
  }

  /////////////////////////////////////////////////////////////////////////////
  // Declarations and Definition                                             //
  /////////////////////////////////////////////////////////////////////////////
  // NB: RuleDeclaration must be parsed before FactDeclaration.
  def Declaration: Rule1[ParsedAst.Declaration] = rule {
    NamespaceDeclaration | RuleDeclaration | FactDeclaration | Definition
  }

  def NamespaceDeclaration: Rule1[ParsedAst.Declaration.Namespace] = rule {
    atomic("namespace") ~ WS ~ QName ~ optWS ~ '{' ~ optWS ~ zeroOrMore(Declaration) ~ optWS ~ '}' ~ optSC ~> ParsedAst.Declaration.Namespace
  }

  def Definition: Rule1[ParsedAst.Definition] = rule {
    ValueDefinition | FunctionDefinition | EnumDefinition | LatticeDefinition | RelationDefinition
  }

  def ValueDefinition: Rule1[ParsedAst.Definition.Value] = rule {
    SP ~ atomic("val") ~ WS ~ Ident ~ optWS ~ ":" ~ optWS ~ Type ~ optWS ~ "=" ~ optWS ~ Expression ~ SP ~ optSC ~> ParsedAst.Definition.Value
  }

  def FunctionDefinition: Rule1[ParsedAst.Definition.Function] = rule {
    SP ~ atomic("def") ~ WS ~ Ident ~ optWS ~ "(" ~ optWS ~ ArgumentList ~ optWS ~ ")" ~ optWS ~ ":" ~ optWS ~ Type ~ optWS ~ "=" ~ optWS ~ Expression ~ SP ~ optSC ~> ParsedAst.Definition.Function
  }

  def EnumDefinition: Rule1[ParsedAst.Definition.Enum] = {
    def UnitCase: Rule1[ParsedAst.Type.Tag] = rule {
      atomic("case") ~ WS ~ Ident ~> ((ident: Name.Ident) => ParsedAst.Type.Tag(ident, ParsedAst.Type.Unit))
    }

    def NestedCase: Rule1[ParsedAst.Type.Tag] = rule {
      atomic("case") ~ WS ~ Ident ~ Type ~> ParsedAst.Type.Tag
    }

    def Cases: Rule1[Seq[ParsedAst.Type.Tag]] = rule {
      // NB: NestedCase must be parsed before UnitCase.
      oneOrMore(NestedCase | UnitCase).separatedBy(optWS ~ "," ~ optWS)
    }

    rule {
      SP ~ atomic("enum") ~ WS ~ Ident ~ optWS ~ "{" ~ optWS ~ Cases ~ optWS ~ "}" ~ SP ~ optSC ~> ParsedAst.Definition.Enum
    }
  }

  def LatticeDefinition: Rule1[ParsedAst.Definition] = {
    def Elms: Rule1[Seq[ParsedAst.Expression]] = rule {
      oneOrMore(Expression).separatedBy(optWS ~ "," ~ optWS)
    }

    def Traits: Rule1[Seq[ParsedAst.Trait]] = rule {
      zeroOrMore(atomic("with") ~ WS ~ Ident ~ optWS ~ "(" ~ QName ~ ")" ~ optWS ~> ParsedAst.Trait)
    }

    rule {
      SP ~ atomic("lat") ~ optWS ~ Type ~ atomic("<>") ~ optWS ~ "(" ~ optWS ~ Elms ~ optWS ~ ")" ~ optWS ~ Traits ~ SP ~ optSC ~> ParsedAst.Definition.Lattice
    }
  }

  def RelationDefinition: Rule1[ParsedAst.Definition.Relation] = {

    def Interpretation: Rule1[ParsedAst.Interpretation] = rule {
      Type ~ "<>" ~> ParsedAst.Interpretation.Lattice | Type ~> ParsedAst.Interpretation.Set
    }

    def Attribute: Rule1[ParsedAst.Attribute] = rule {
      Ident ~ optWS ~ ":" ~ optWS ~ Interpretation ~> ParsedAst.Attribute
    }

    def Attributes: Rule1[Seq[ParsedAst.Attribute]] = rule {
      oneOrMore(Attribute).separatedBy(optWS ~ "," ~ optWS)
    }

    rule {
      SP ~ atomic("rel") ~ WS ~ Ident ~ optWS ~ "(" ~ optWS ~ Attributes ~ optWS ~ ")" ~ SP ~ optSC ~> ParsedAst.Definition.Relation
    }
  }

  /////////////////////////////////////////////////////////////////////////////
  // Expressions                                                             //
  /////////////////////////////////////////////////////////////////////////////
  // TODO: The placement of SL is sub optimal for binary expressions.
  def Expression: Rule1[ParsedAst.Expression] = rule {
    LogicalExpression
  }

  def LogicalExpression: Rule1[ParsedAst.Expression] = rule {
    ComparisonExpression ~ optional(optWS ~ SP ~ LogicalOp ~ optWS ~ ComparisonExpression ~ SP ~> ParsedAst.Expression.Binary)
  }

  def ComparisonExpression: Rule1[ParsedAst.Expression] = rule {
    AdditiveExpression ~ optional(optWS ~ SP ~ ComparisonOp ~ optWS ~ AdditiveExpression ~ SP ~> ParsedAst.Expression.Binary)
  }

  def AdditiveExpression: Rule1[ParsedAst.Expression] = rule {
    MultiplicativeExpression ~ zeroOrMore(optWS ~ SP ~ AdditiveOp ~ optWS ~ MultiplicativeExpression ~ SP ~> ParsedAst.Expression.Binary)
  }

  def MultiplicativeExpression: Rule1[ParsedAst.Expression] = rule {
    InfixExpression ~ zeroOrMore(optWS ~ SP ~ MultiplicativeOp ~ optWS ~ InfixExpression ~ SP ~> ParsedAst.Expression.Binary)
  }

  def InfixExpression: Rule1[ParsedAst.Expression] = rule {
    UnaryExpression ~ optional(optWS ~ "`" ~ SP ~ QName ~ "`" ~ optWS ~ UnaryExpression ~ SP ~> ParsedAst.Expression.Infix)
  }

  def UnaryExpression: Rule1[ParsedAst.Expression] = rule {
    (SP ~ UnaryOp ~ optWS ~ UnaryExpression ~ SP ~> ParsedAst.Expression.Unary) | AscribeExpression
  }

  def AscribeExpression: Rule1[ParsedAst.Expression] = rule {
    SP ~ InvokeExpression ~ optWS ~ ":" ~ optWS ~ Type ~ SP ~> ParsedAst.Expression.Ascribe | InvokeExpression
  }

  def InvokeExpression: Rule1[ParsedAst.Expression] = rule {
    ApplyExpression | SimpleExpression
  }

  def SimpleExpression: Rule1[ParsedAst.Expression] = rule {
    LetExpression | IfThenElseExpression | MatchExpression | TagExpression | TupleExpression | LiteralExpression | LambdaExpression | VariableExpression | ErrorExpression
  }

  def LiteralExpression: Rule1[ParsedAst.Expression.Lit] = rule {
    SP ~ Literal ~ SP ~> ParsedAst.Expression.Lit
  }

  def LetExpression: Rule1[ParsedAst.Expression.Let] = rule {
    SP ~ atomic("let") ~ optWS ~ Ident ~ optWS ~ "=" ~ optWS ~ Expression ~ optWS ~ atomic("in") ~ optWS ~ Expression ~ SP ~> ParsedAst.Expression.Let
  }

  def IfThenElseExpression: Rule1[ParsedAst.Expression.IfThenElse] = rule {
    SP ~ atomic("if") ~ optWS ~ "(" ~ optWS ~ Expression ~ optWS ~ ")" ~ optWS ~ Expression ~ optWS ~ atomic("else") ~ optWS ~ Expression ~ SP ~> ParsedAst.Expression.IfThenElse
  }

  def MatchExpression: Rule1[ParsedAst.Expression.Match] = {
    def MatchRule: Rule1[(ParsedAst.Pattern, ParsedAst.Expression)] = rule {
      atomic("case") ~ optWS ~ Pattern ~ optWS ~ atomic("=>") ~ optWS ~ Expression ~ optSC ~> ((p: ParsedAst.Pattern, e: ParsedAst.Expression) => (p, e))
    }

    rule {
      SP ~ atomic("match") ~ optWS ~ Expression ~ optWS ~ atomic("with") ~ optWS ~ "{" ~ WS ~ oneOrMore(MatchRule) ~ "}" ~ SP ~> ParsedAst.Expression.Match
    }
  }

  def ApplyExpression: Rule1[ParsedAst.Expression.Apply] = rule {
    SP ~ SimpleExpression ~ optWS ~ "(" ~ optWS ~ zeroOrMore(Expression).separatedBy(optWS ~ "," ~ optWS) ~ optWS ~ ")" ~ SP ~> ParsedAst.Expression.Apply
  }

  def TagExpression: Rule1[ParsedAst.Expression.Tag] = rule {
    SP ~ QName ~ "." ~ Ident ~ optWS ~ optional(Expression) ~ SP ~>
      ((sp1: SourcePosition, name: Name.Unresolved, ident: Name.Ident, exp: Option[ParsedAst.Expression], sp2: SourcePosition) => exp match {
        case None => ParsedAst.Expression.Tag(sp1, name, ident, ParsedAst.Expression.Lit(sp1, ParsedAst.Literal.Unit(sp1, sp2), sp2), sp2)
        case Some(e) => ParsedAst.Expression.Tag(sp1, name, ident, e, sp2)
      })
  }

  def TupleExpression: Rule1[ParsedAst.Expression] = {
    def Unit: Rule1[ParsedAst.Expression] = rule {
      SP ~ atomic("()") ~ SP ~> ((sp1: SourcePosition, sp2: SourcePosition) => ParsedAst.Expression.Lit(sp1, ParsedAst.Literal.Unit(sp1, sp2), sp2))
    }

    def Singleton: Rule1[ParsedAst.Expression] = rule {
      "(" ~ optWS ~ Expression ~ optWS ~ ")"
    }

    def Tuple: Rule1[ParsedAst.Expression] = rule {
      SP ~ "(" ~ optWS ~ oneOrMore(Expression).separatedBy(optWS ~ "," ~ optWS) ~ optWS ~ ")" ~ SP ~> ParsedAst.Expression.Tuple
    }

    rule {
      Unit | Singleton | Tuple
    }
  }

  def VariableExpression: Rule1[ParsedAst.Expression.Var] = rule {
    SP ~ QName ~ SP ~> ParsedAst.Expression.Var
  }

  def LambdaExpression: Rule1[ParsedAst.Expression.Lambda] = rule {
    SP ~ atomic("fn") ~ optWS ~ "(" ~ ArgumentList ~ ")" ~ optWS ~ ":" ~ optWS ~ Type ~ optWS ~ "=" ~ optWS ~ Expression ~ SP ~> ParsedAst.Expression.Lambda
  }

  def ErrorExpression: Rule1[ParsedAst.Expression] = rule {
    SP ~ atomic("???") ~ optWS ~ ":" ~ optWS ~ Type ~ SP ~> ParsedAst.Expression.Error
  }

  /////////////////////////////////////////////////////////////////////////////
  // Patterns                                                                //
  /////////////////////////////////////////////////////////////////////////////
  // NB: LiteralPattern must be parsed before VariablePattern.
  // NB: TagPattern must be before LiteralPattern and VariablePattern.
  def Pattern: Rule1[ParsedAst.Pattern] = rule {
    TagPattern | LiteralPattern | TuplePattern | WildcardPattern | VariablePattern
  }

  def WildcardPattern: Rule1[ParsedAst.Pattern.Wildcard] = rule {
    SP ~ atomic("_") ~ SP ~> ParsedAst.Pattern.Wildcard
  }

  def VariablePattern: Rule1[ParsedAst.Pattern.Var] = rule {
    SP ~ Ident ~ SP ~> ParsedAst.Pattern.Var
  }

  def LiteralPattern: Rule1[ParsedAst.Pattern.Lit] = rule {
    SP ~ Literal ~ SP ~> ParsedAst.Pattern.Lit
  }

  def TagPattern: Rule1[ParsedAst.Pattern.Tag] = rule {
    SP ~ QName ~ "." ~ Ident ~ optWS ~ optional(Pattern) ~ SP ~>
      ((sp1: SourcePosition, name: Name.Unresolved, ident: Name.Ident, pattern: Option[ParsedAst.Pattern], sp2: SourcePosition) => pattern match {
        case None => ParsedAst.Pattern.Tag(sp1, name, ident, ParsedAst.Pattern.Lit(sp1, ParsedAst.Literal.Unit(sp1, sp2), sp2), sp2)
        case Some(p) => ParsedAst.Pattern.Tag(sp1, name, ident, p, sp2)
      })
  }

  def TuplePattern: Rule1[ParsedAst.Pattern.Tuple] = rule {
    SP ~ "(" ~ oneOrMore(Pattern).separatedBy(optWS ~ "," ~ optWS) ~ ")" ~ SP ~> ParsedAst.Pattern.Tuple
  }

  /////////////////////////////////////////////////////////////////////////////
  // Facts and Rules                                                         //
  /////////////////////////////////////////////////////////////////////////////
  def FactDeclaration: Rule1[ParsedAst.Declaration.Fact] = rule {
    Predicate ~ optDotOrSC ~> ParsedAst.Declaration.Fact
  }

  def RuleDeclaration: Rule1[ParsedAst.Declaration.Rule] = rule {
    Predicate ~ optWS ~ ":-" ~ optWS ~ oneOrMore(Predicate).separatedBy(optWS ~ "," ~ optWS) ~ optDotOrSC ~> ParsedAst.Declaration.Rule
  }

  def Predicate: Rule1[ParsedAst.Predicate] = rule {
    RelationalPredicate | AliasPredicate
  }

  def RelationalPredicate: Rule1[ParsedAst.Predicate.Unresolved] = rule {
    SP ~ QName ~ optWS ~ "(" ~ oneOrMore(Term).separatedBy(optWS ~ "," ~ optWS) ~ ")" ~ SP ~> ParsedAst.Predicate.Unresolved
  }

  def AliasPredicate: Rule1[ParsedAst.Predicate.Alias] = rule {
    SP ~ Ident ~ optWS ~ atomic(":=") ~ optWS ~ Term ~ SP ~> ParsedAst.Predicate.Alias
  }

  /////////////////////////////////////////////////////////////////////////////
  // Terms                                                                   //
  /////////////////////////////////////////////////////////////////////////////
  def Term: Rule1[ParsedAst.Term] = rule {
    AscribeTerm | SimpleTerm
  }

  // NB: ApplyTerm must be parsed before LiteralTerm which must be parsed before VariableTerm.
  def SimpleTerm: Rule1[ParsedAst.Term] = rule {
    ApplyTerm | ParenTerm | LiteralTerm | WildcardTerm | VariableTerm
  }

  def ParenTerm: Rule1[ParsedAst.Term] = rule {
    "(" ~ optWS ~ Term ~ optWS ~ ")"
  }

  def WildcardTerm: Rule1[ParsedAst.Term] = rule {
    SP ~ atomic("_") ~ SP ~> ParsedAst.Term.Wildcard
  }

  def VariableTerm: Rule1[ParsedAst.Term.Var] = rule {
    SP ~ Ident ~ SP ~> ParsedAst.Term.Var
  }

  def LiteralTerm: Rule1[ParsedAst.Term.Lit] = rule {
    SP ~ Literal ~ SP ~> ParsedAst.Term.Lit
  }

  def AscribeTerm: Rule1[ParsedAst.Term.Ascribe] = rule {
    SP ~ SimpleTerm ~ optWS ~ ":" ~ optWS ~ Type ~ SP ~> ParsedAst.Term.Ascribe
  }

  def ApplyTerm: Rule1[ParsedAst.Term.Apply] = rule {
    SP ~ QName ~ optWS ~ "(" ~ oneOrMore(Term).separatedBy("," ~ optWS) ~ ")" ~ SP ~> ParsedAst.Term.Apply
  }

  /////////////////////////////////////////////////////////////////////////////
  // Types                                                                   //
  /////////////////////////////////////////////////////////////////////////////
  // NB: The parser works left-to-right, but the inline code ensures that the
  // function types are right-associative.
  def Type: Rule1[ParsedAst.Type] = rule {
    oneOrMore(SimpleType).separatedBy(optWS ~ "->" ~ optWS) ~> ((types: Seq[ParsedAst.Type]) => types match {
      case xs if xs.size == 1 => xs.head
      case xs => ParsedAst.Type.Function(xs.dropRight(1).toList, xs.last)
    })
  }

  // NB: ParametricType must be parsed before AmbiguousType.
  def SimpleType: Rule1[ParsedAst.Type] = rule {
    ParametricType | AmbiguousType | TupleType
  }

  def AmbiguousType: Rule1[ParsedAst.Type.Var] = rule {
    QName ~> ParsedAst.Type.Var
  }

  def ParametricType: Rule1[ParsedAst.Type.Parametric] = rule {
    QName ~ optWS ~ "[" ~ optWS ~ oneOrMore(Type).separatedBy(optWS ~ "," ~ optWS) ~ optWS ~ "]" ~ optWS ~> ParsedAst.Type.Parametric
  }

  def TupleType: Rule1[ParsedAst.Type] = {
    def Unit: Rule1[ParsedAst.Type] = rule {
      atomic("()") ~ optWS ~> (() => ParsedAst.Type.Unit)
    }

    def Singleton: Rule1[ParsedAst.Type] = rule {
      "(" ~ optWS ~ Type ~ optWS ~ ")" ~ optWS
    }

    def Tuple: Rule1[ParsedAst.Type] = rule {
      "(" ~ optWS ~ oneOrMore(Type).separatedBy(optWS ~ "," ~ optWS) ~ optWS ~ ")" ~ optWS ~> ParsedAst.Type.Tuple
    }

    rule {
      Unit | Singleton | Tuple
    }
  }

  /////////////////////////////////////////////////////////////////////////////
  // Helpers                                                                 //
  /////////////////////////////////////////////////////////////////////////////
  def ArgumentList: Rule1[Seq[ParsedAst.FormalArg]] = rule {
    zeroOrMore(Argument).separatedBy(optWS ~ "," ~ optWS)
  }

  def Argument: Rule1[ParsedAst.FormalArg] = rule {
    Ident ~ ":" ~ optWS ~ Type ~> ParsedAst.FormalArg
  }

  /////////////////////////////////////////////////////////////////////////////
  // Identifiers & Names                                                     //
  /////////////////////////////////////////////////////////////////////////////
  def LegalIdentifier: Rule1[String] = rule {
    capture(CharPredicate.Alpha ~ zeroOrMore(CharPredicate.AlphaNum | "_") ~ zeroOrMore("'"))
  }

  def Ident: Rule1[Name.Ident] = rule {
    SP ~ LegalIdentifier ~ SP ~> Name.Ident
  }

  def QName: Rule1[Name.Unresolved] = rule {
    SP ~ oneOrMore(LegalIdentifier).separatedBy(atomic("::")) ~ SP ~>
      ((sp1: SourcePosition, parts: Seq[String], sp2: SourcePosition) => Name.Unresolved(sp1, parts.toList, sp2))
  }

  /////////////////////////////////////////////////////////////////////////////
  // Literals                                                                //
  /////////////////////////////////////////////////////////////////////////////
  def Literal: Rule1[ParsedAst.Literal] = rule {
    UnitLiteral | BoolLiteral | IntLiteral | StrLiteral | TagLiteral | TupleLiteral
  }

  def UnitLiteral: Rule1[ParsedAst.Literal.Unit] = rule {
    SP ~ atomic("()") ~ SP ~> ParsedAst.Literal.Unit
  }

  def BoolLiteral: Rule1[ParsedAst.Literal.Bool] = rule {
    SP ~ capture(atomic("true") | atomic("false")) ~ SP ~> ParsedAst.Literal.Bool
  }

  def IntLiteral: Rule1[ParsedAst.Literal.Int] = rule {
    SP ~ capture(oneOrMore(CharPredicate.Digit)) ~ SP ~> ParsedAst.Literal.Int
  }

  def StrLiteral: Rule1[ParsedAst.Literal.Str] = rule {
    SP ~ "\"" ~ capture(zeroOrMore(!"\"" ~ CharPredicate.Printable)) ~ "\"" ~ SP ~> ParsedAst.Literal.Str
  }

  def TagLiteral: Rule1[ParsedAst.Literal.Tag] = rule {
    SP ~ QName ~ "." ~ Ident ~ optWS ~ optional(Literal) ~ SP ~>
      ((sp1: SourcePosition, name: Name.Unresolved, ident: Name.Ident, literal: Option[ParsedAst.Literal], sp2: SourcePosition) => literal match {
        case None => ParsedAst.Literal.Tag(sp1, name, ident, ParsedAst.Literal.Unit(sp1, sp2), sp2)
        case Some(lit) => ParsedAst.Literal.Tag(sp1, name, ident, lit, sp2)
      })
  }

  def TupleLiteral: Rule1[ParsedAst.Literal] = {
    def Singleton: Rule1[ParsedAst.Literal] = rule {
      "(" ~ optWS ~ Literal ~ optWS ~ ")"
    }

    def Tuple: Rule1[ParsedAst.Literal] = rule {
      SP ~ "(" ~ optWS ~ oneOrMore(Literal).separatedBy(optWS ~ "," ~ optWS) ~ optWS ~ ")" ~ SP ~> ParsedAst.Literal.Tuple
    }

    rule {
      Singleton | Tuple
    }
  }

  /////////////////////////////////////////////////////////////////////////////
  // Operators                                                               //
  /////////////////////////////////////////////////////////////////////////////
  def UnaryOp: Rule1[UnaryOperator] = rule {
    str("!") ~> (() => UnaryOperator.Not) |
      str("+") ~> (() => UnaryOperator.UnaryPlus) |
      str("-") ~> (() => UnaryOperator.UnaryMinus)
  }

  def LogicalOp: Rule1[BinaryOperator] = rule {
    str("&&") ~> (() => BinaryOperator.And) |
      str("||") ~> (() => BinaryOperator.Or)
  }

  def ComparisonOp: Rule1[BinaryOperator] = rule {
    str("<=") ~> (() => BinaryOperator.LessEqual) |
      str(">=") ~> (() => BinaryOperator.GreaterEqual) |
      str("<") ~> (() => BinaryOperator.Less) |
      str(">") ~> (() => BinaryOperator.Greater) |
      str("==") ~> (() => BinaryOperator.Equal) |
      str("!=") ~> (() => BinaryOperator.NotEqual)
  }

  def MultiplicativeOp: Rule1[BinaryOperator] = rule {
    str("*") ~> (() => BinaryOperator.Times) |
      str("/") ~> (() => BinaryOperator.Divide) |
      str("%") ~> (() => BinaryOperator.Modulo)
  }

  def AdditiveOp: Rule1[BinaryOperator] = rule {
    str("+") ~> (() => BinaryOperator.Plus) |
      str("-") ~> (() => BinaryOperator.Minus)
  }

  /////////////////////////////////////////////////////////////////////////////
  // Whitespace                                                              //
  /////////////////////////////////////////////////////////////////////////////
  def WS: Rule0 = rule {
    oneOrMore(" " | "\t" | NewLine | SingleLineComment | MultiLineComment)
  }

  def optWS: Rule0 = rule {
    optional(WS)
  }

  def optSC: Rule0 = rule {
    optWS ~ optional(";") ~ optWS
  }

  def optDotOrSC: Rule0 = rule {
    optWS ~ optional("." | ";") ~ optWS
  }

  def NewLine: Rule0 = rule {
    "\n" | "\r\n"
  }

  /////////////////////////////////////////////////////////////////////////////
  // Comments                                                                //
  /////////////////////////////////////////////////////////////////////////////
  // Note: We must use ANY to match (consume) whatever character which is not a newline.
  // Otherwise the parser makes no progress and loops.
  def SingleLineComment: Rule0 = rule {
    "//" ~ zeroOrMore(!NewLine ~ ANY) ~ (NewLine | EOI)
  }

  // Note: We must use ANY to match (consume) whatever character which is not a "*/".
  // Otherwise the parser makes no progress and loops.
  def MultiLineComment: Rule0 = rule {
    "/*" ~ zeroOrMore(!"*/" ~ ANY) ~ "*/"
  }

  /////////////////////////////////////////////////////////////////////////////
  // Source Positions                                                        //
  /////////////////////////////////////////////////////////////////////////////
  @Unoptimized
  def SP: Rule1[SourcePosition] = {
    val position = Position(cursor, input)
    val line: String = input.getLine(position.line)
    rule {
      push(SourcePosition(source, position.line, position.column, line))
    }
  }

}<|MERGE_RESOLUTION|>--- conflicted
+++ resolved
@@ -8,15 +8,9 @@
 import scala.collection.immutable.Seq
 import scala.io.Source
 
-<<<<<<< HEAD
-// TODO: Dealing with whitespace is hard. Figure out a good way.
-// TODO:  Allow fields on case objects.
-
-=======
 // TODO: Parse whitespace more "tightly" to improve source positions.
 
 // TODO: Add source locations in a few missing places?
->>>>>>> a23e44eb
 
 /**
  * A parser for the Flix language.
