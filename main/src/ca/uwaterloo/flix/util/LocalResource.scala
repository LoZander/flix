--- conflicted
+++ resolved
@@ -35,7 +35,6 @@
 
     def Prelude: InputStream = getInputStream("/library/Prelude.flix")
 
-<<<<<<< HEAD
     def BigInt: InputStream = getInputStream("/library/BigInt.flix")
 
     def Option: InputStream = getInputStream("/library/Option.flix")
@@ -43,9 +42,8 @@
     def Result: InputStream = getInputStream("/library/Result.flix")
 
     def List: InputStream = getInputStream("/library/List.flix")
-=======
+
     def PartialOrder: InputStream = getInputStream("/library/PartialOrder.flix")
->>>>>>> 8d712f45
 
     def Set: InputStream = getInputStream("/library/Set.flix")
 
