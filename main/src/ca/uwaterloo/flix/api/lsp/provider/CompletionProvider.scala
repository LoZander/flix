--- conflicted
+++ resolved
@@ -119,17 +119,10 @@
       //
       // Declarations.
       //
-<<<<<<< HEAD
-      case SyntacticContext.Decl.Trait => KeywordCompleter.getTraitKeywords(context)
-      case SyntacticContext.Decl.Enum => KeywordCompleter.getEnumKeywords(context)
-      case SyntacticContext.Decl.Instance => InstanceCompleter.getCompletions(context)
-      case _: SyntacticContext.Decl => KeywordCompleter.getDeclKeywords(context) ++ SnippetCompleter.getCompletions(context)
-=======
       case SyntacticContext.Decl.Trait => KeywordCompleter.getTraitKeywords
       case SyntacticContext.Decl.Enum => KeywordCompleter.getEnumKeywords
       case SyntacticContext.Decl.Instance => InstanceCompleter.getCompletions(context)
       case _: SyntacticContext.Decl => KeywordCompleter.getDeclKeywords ++ SnippetCompleter.getCompletions(context)
->>>>>>> ae96d341
 
       //
       // Imports.
@@ -164,11 +157,7 @@
       // Fallthrough.
       //
       case SyntacticContext.Unknown =>
-<<<<<<< HEAD
-        KeywordCompleter.getOtherKeywords(context) ++ SnippetCompleter.getCompletions(context)
-=======
         KeywordCompleter.getOtherKeywords ++ SnippetCompleter.getCompletions(context)
->>>>>>> ae96d341
     }
   }
 
